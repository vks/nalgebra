use num::{One, Zero};
#[cfg(feature = "abomonation-serialize")]
use std::io::{Result as IOResult, Write};

use approx::{AbsDiffEq, RelativeEq, UlpsEq};
use std::any::TypeId;
use std::cmp::Ordering;
use std::fmt;
use std::hash::{Hash, Hasher};
use std::marker::PhantomData;
use std::mem;

#[cfg(feature = "serde-serialize")]
use serde::{Deserialize, Deserializer, Serialize, Serializer};

#[cfg(feature = "abomonation-serialize")]
use abomonation::Abomonation;

use alga::general::{ClosedAdd, ClosedMul, ClosedSub, RealField, Ring, ComplexField, Field};

use crate::base::allocator::{Allocator, SameShapeAllocator, SameShapeC, SameShapeR};
use crate::base::constraint::{DimEq, SameNumberOfColumns, SameNumberOfRows, ShapeConstraint};
use crate::base::dimension::{Dim, DimAdd, DimSum, IsNotStaticOne, U1, U2, U3};
use crate::base::iter::{MatrixIter, MatrixIterMut, RowIter, RowIterMut, ColumnIter, ColumnIterMut};
use crate::base::storage::{
    ContiguousStorage, ContiguousStorageMut, Owned, SameShapeStorage, Storage, StorageMut,
};
use crate::base::{DefaultAllocator, MatrixMN, MatrixN, Scalar, Unit, VectorN};

/// A square matrix.
pub type SquareMatrix<N, D, S> = Matrix<N, D, D, S>;

/// A matrix with one column and `D` rows.
pub type Vector<N, D, S> = Matrix<N, D, U1, S>;

/// A matrix with one row and `D` columns .
pub type RowVector<N, D, S> = Matrix<N, U1, D, S>;

/// The type of the result of a matrix sum.
pub type MatrixSum<N, R1, C1, R2, C2> =
    Matrix<N, SameShapeR<R1, R2>, SameShapeC<C1, C2>, SameShapeStorage<N, R1, C1, R2, C2>>;

/// The type of the result of a matrix sum.
pub type VectorSum<N, R1, R2> =
    Matrix<N, SameShapeR<R1, R2>, U1, SameShapeStorage<N, R1, U1, R2, U1>>;

/// The type of the result of a matrix cross product.
pub type MatrixCross<N, R1, C1, R2, C2> =
    Matrix<N, SameShapeR<R1, R2>, SameShapeC<C1, C2>, SameShapeStorage<N, R1, C1, R2, C2>>;

/// The most generic column-major matrix (and vector) type.
///
/// It combines four type parameters:
/// - `N`: for the matrix components scalar type.
/// - `R`: for the matrix number of rows.
/// - `C`: for the matrix number of columns.
/// - `S`: for the matrix data storage, i.e., the buffer that actually contains the matrix
/// components.
///
/// The matrix dimensions parameters `R` and `C` can either be:
/// - type-level unsigned integer constants (e.g. `U1`, `U124`) from the `nalgebra::` root module.
/// All numbers from 0 to 127 are defined that way.
/// - type-level unsigned integer constants (e.g. `U1024`, `U10000`) from the `typenum::` crate.
/// Using those, you will not get error messages as nice as for numbers smaller than 128 defined on
/// the `nalgebra::` module.
/// - the special value `Dynamic` from the `nalgebra::` root module. This indicates that the
/// specified dimension is not known at compile-time. Note that this will generally imply that the
/// matrix data storage `S` performs a dynamic allocation and contains extra metadata for the
/// matrix shape.
///
/// Note that mixing `Dynamic` with type-level unsigned integers is allowed. Actually, a
/// dynamically-sized column vector should be represented as a `Matrix<N, Dynamic, U1, S>` (given
/// some concrete types for `N` and a compatible data storage type `S`).
#[repr(C)]
#[derive(Clone, Copy)]
pub struct Matrix<N: Scalar, R: Dim, C: Dim, S> {
    /// The data storage that contains all the matrix components and informations about its number
    /// of rows and column (if needed).
    pub data: S,

    _phantoms: PhantomData<(N, R, C)>,
}

impl<N: Scalar, R: Dim, C: Dim, S: fmt::Debug> fmt::Debug for Matrix<N, R, C, S> {
    fn fmt(&self, formatter: &mut fmt::Formatter) -> Result<(), fmt::Error> {
        formatter
            .debug_struct("Matrix")
            .field("data", &self.data)
            .finish()
    }
}

#[cfg(feature = "serde-serialize")]
impl<N, R, C, S> Serialize for Matrix<N, R, C, S>
where
    N: Scalar,
    R: Dim,
    C: Dim,
    S: Serialize,
{
    fn serialize<T>(&self, serializer: T) -> Result<T::Ok, T::Error>
    where T: Serializer {
        self.data.serialize(serializer)
    }
}

#[cfg(feature = "serde-serialize")]
impl<'de, N, R, C, S> Deserialize<'de> for Matrix<N, R, C, S>
where
    N: Scalar,
    R: Dim,
    C: Dim,
    S: Deserialize<'de>,
{
    fn deserialize<D>(deserializer: D) -> Result<Self, D::Error>
    where D: Deserializer<'de> {
        S::deserialize(deserializer).map(|x| Matrix {
            data: x,
            _phantoms: PhantomData,
        })
    }
}

#[cfg(feature = "abomonation-serialize")]
impl<N: Scalar, R: Dim, C: Dim, S: Abomonation> Abomonation for Matrix<N, R, C, S> {
    unsafe fn entomb<W: Write>(&self, writer: &mut W) -> IOResult<()> {
        self.data.entomb(writer)
    }

    unsafe fn exhume<'a, 'b>(&'a mut self, bytes: &'b mut [u8]) -> Option<&'b mut [u8]> {
        self.data.exhume(bytes)
    }

    fn extent(&self) -> usize {
        self.data.extent()
    }
}

impl<N: Scalar, R: Dim, C: Dim, S> Matrix<N, R, C, S> {
    /// Creates a new matrix with the given data without statically checking that the matrix
    /// dimension matches the storage dimension.
    #[inline]
    pub unsafe fn from_data_statically_unchecked(data: S) -> Matrix<N, R, C, S> {
        Matrix {
            data: data,
            _phantoms: PhantomData,
        }
    }
}

impl<N: Scalar, R: Dim, C: Dim, S: Storage<N, R, C>> Matrix<N, R, C, S> {
    /// Creates a new matrix with the given data.
    #[inline]
    pub fn from_data(data: S) -> Self {
        unsafe { Self::from_data_statically_unchecked(data) }
    }

    /// The total number of elements of this matrix.
    ///
    /// # Examples:
    ///
    /// ```
    /// # use nalgebra::Matrix3x4;
    /// let mat = Matrix3x4::<f32>::zeros();
    /// assert_eq!(mat.len(), 12);
    #[inline]
    pub fn len(&self) -> usize {
        let (nrows, ncols) = self.shape();
        nrows * ncols
    }

    /// The shape of this matrix returned as the tuple (number of rows, number of columns).
    ///
    /// # Examples:
    ///
    /// ```
    /// # use nalgebra::Matrix3x4;
    /// let mat = Matrix3x4::<f32>::zeros();
    /// assert_eq!(mat.shape(), (3, 4));
    #[inline]
    pub fn shape(&self) -> (usize, usize) {
        let (nrows, ncols) = self.data.shape();
        (nrows.value(), ncols.value())
    }

    /// The number of rows of this matrix.
    ///
    /// # Examples:
    ///
    /// ```
    /// # use nalgebra::Matrix3x4;
    /// let mat = Matrix3x4::<f32>::zeros();
    /// assert_eq!(mat.nrows(), 3);
    #[inline]
    pub fn nrows(&self) -> usize {
        self.shape().0
    }

    /// The number of columns of this matrix.
    ///
    /// # Examples:
    ///
    /// ```
    /// # use nalgebra::Matrix3x4;
    /// let mat = Matrix3x4::<f32>::zeros();
    /// assert_eq!(mat.ncols(), 4);
    #[inline]
    pub fn ncols(&self) -> usize {
        self.shape().1
    }

    /// The strides (row stride, column stride) of this matrix.
    ///
    /// # Examples:
    ///
    /// ```
    /// # use nalgebra::DMatrix;
    /// let mat = DMatrix::<f32>::zeros(10, 10);
    /// let slice = mat.slice_with_steps((0, 0), (5, 3), (1, 2));
    /// // The column strides is the number of steps (here 2) multiplied by the corresponding dimension.
    /// assert_eq!(mat.strides(), (1, 10));
    #[inline]
    pub fn strides(&self) -> (usize, usize) {
        let (srows, scols) = self.data.strides();
        (srows.value(), scols.value())
    }

    /// Iterates through this matrix coordinates in column-major order.
    ///
    /// # Examples:
    ///
    /// ```
    /// # use nalgebra::Matrix2x3;
    /// let mat = Matrix2x3::new(11, 12, 13,
    ///                          21, 22, 23);
    /// let mut it = mat.iter();
    /// assert_eq!(*it.next().unwrap(), 11);
    /// assert_eq!(*it.next().unwrap(), 21);
    /// assert_eq!(*it.next().unwrap(), 12);
    /// assert_eq!(*it.next().unwrap(), 22);
    /// assert_eq!(*it.next().unwrap(), 13);
    /// assert_eq!(*it.next().unwrap(), 23);
    /// assert!(it.next().is_none());
    #[inline]
    pub fn iter(&self) -> MatrixIter<N, R, C, S> {
        MatrixIter::new(&self.data)
    }

    /// Iterate through the rows of this matrix.
    ///
    /// # Example
    /// ```
    /// # use nalgebra::Matrix2x3;
    /// let mut a = Matrix2x3::new(1, 2, 3,
    ///                            4, 5, 6);
    /// for (i, row) in a.row_iter().enumerate() {
    ///     assert_eq!(row, a.row(i))
    /// }
    /// ```
    #[inline]
    pub fn row_iter(&self) -> RowIter<N, R, C, S> {
        RowIter::new(self)
    }

    /// Iterate through the columns of this matrix.
    /// # Example
    /// ```
    /// # use nalgebra::Matrix2x3;
    /// let mut a = Matrix2x3::new(1, 2, 3,
    ///                            4, 5, 6);
    /// for (i, column) in a.column_iter().enumerate() {
    ///     assert_eq!(column, a.column(i))
    /// }
    /// ```
    #[inline]
    pub fn column_iter(&self) -> ColumnIter<N, R, C, S> {
        ColumnIter::new(self)
    }

    /// Computes the row and column coordinates of the i-th element of this matrix seen as a
    /// vector.
    #[inline]
    pub fn vector_to_matrix_index(&self, i: usize) -> (usize, usize) {
        let (nrows, ncols) = self.shape();

        // Two most common uses that should be optimized by the compiler for statically-sized
        // matrices.
        if nrows == 1 {
            (0, i)
        } else if ncols == 1 {
            (i, 0)
        } else {
            (i % nrows, i / nrows)
        }
    }

    /// Returns a pointer to the start of the matrix.
    ///
    /// If the matrix is not empty, this pointer is guaranteed to be aligned
    /// and non-null.
    #[inline]
    pub fn as_ptr(&self) -> *const N {
        self.data.ptr()
    }

    /// Tests whether `self` and `rhs` are equal up to a given epsilon.
    ///
    /// See `relative_eq` from the `RelativeEq` trait for more details.
    #[inline]
    pub fn relative_eq<R2, C2, SB>(
        &self,
        other: &Matrix<N, R2, C2, SB>,
        eps: N::Epsilon,
        max_relative: N::Epsilon,
    ) -> bool
    where
        N: RelativeEq,
        R2: Dim,
        C2: Dim,
        SB: Storage<N, R2, C2>,
        N::Epsilon: Copy,
        ShapeConstraint: SameNumberOfRows<R, R2> + SameNumberOfColumns<C, C2>,
    {
        assert!(self.shape() == other.shape());
        self.iter()
            .zip(other.iter())
            .all(|(a, b)| a.relative_eq(b, eps, max_relative))
    }

    /// Tests whether `self` and `rhs` are exactly equal.
    #[inline]
    pub fn eq<R2, C2, SB>(&self, other: &Matrix<N, R2, C2, SB>) -> bool
    where
        N: PartialEq,
        R2: Dim,
        C2: Dim,
        SB: Storage<N, R2, C2>,
        ShapeConstraint: SameNumberOfRows<R, R2> + SameNumberOfColumns<C, C2>,
    {
        assert!(self.shape() == other.shape());
        self.iter().zip(other.iter()).all(|(a, b)| *a == *b)
    }

    /// Moves this matrix into one that owns its data.
    #[inline]
    pub fn into_owned(self) -> MatrixMN<N, R, C>
    where DefaultAllocator: Allocator<N, R, C> {
        Matrix::from_data(self.data.into_owned())
    }

    // FIXME: this could probably benefit from specialization.
    // XXX: bad name.
    /// Moves this matrix into one that owns its data. The actual type of the result depends on
    /// matrix storage combination rules for addition.
    #[inline]
    pub fn into_owned_sum<R2, C2>(self) -> MatrixSum<N, R, C, R2, C2>
    where
        R2: Dim,
        C2: Dim,
        DefaultAllocator: SameShapeAllocator<N, R, C, R2, C2>,
        ShapeConstraint: SameNumberOfRows<R, R2> + SameNumberOfColumns<C, C2>,
    {
        if TypeId::of::<SameShapeStorage<N, R, C, R2, C2>>() == TypeId::of::<Owned<N, R, C>>() {
            // We can just return `self.into_owned()`.

            unsafe {
                // FIXME: check that those copies are optimized away by the compiler.
                let owned = self.into_owned();
                let res = mem::transmute_copy(&owned);
                mem::forget(owned);
                res
            }
        } else {
            self.clone_owned_sum()
        }
    }

    /// Clones this matrix to one that owns its data.
    #[inline]
    pub fn clone_owned(&self) -> MatrixMN<N, R, C>
    where DefaultAllocator: Allocator<N, R, C> {
        Matrix::from_data(self.data.clone_owned())
    }

    /// Clones this matrix into one that owns its data. The actual type of the result depends on
    /// matrix storage combination rules for addition.
    #[inline]
    pub fn clone_owned_sum<R2, C2>(&self) -> MatrixSum<N, R, C, R2, C2>
    where
        R2: Dim,
        C2: Dim,
        DefaultAllocator: SameShapeAllocator<N, R, C, R2, C2>,
        ShapeConstraint: SameNumberOfRows<R, R2> + SameNumberOfColumns<C, C2>,
    {
        let (nrows, ncols) = self.shape();
        let nrows: SameShapeR<R, R2> = Dim::from_usize(nrows);
        let ncols: SameShapeC<C, C2> = Dim::from_usize(ncols);

        let mut res: MatrixSum<N, R, C, R2, C2> =
            unsafe { Matrix::new_uninitialized_generic(nrows, ncols) };

        // FIXME: use copy_from
        for j in 0..res.ncols() {
            for i in 0..res.nrows() {
                unsafe {
                    *res.get_unchecked_mut((i, j)) = *self.get_unchecked((i, j));
                }
            }
        }

        res
    }

    /// Returns a matrix containing the result of `f` applied to each of its entries.
    #[inline]
    pub fn map<N2: Scalar, F: FnMut(N) -> N2>(&self, mut f: F) -> MatrixMN<N2, R, C>
    where DefaultAllocator: Allocator<N2, R, C> {
        let (nrows, ncols) = self.data.shape();

        let mut res = unsafe { MatrixMN::new_uninitialized_generic(nrows, ncols) };

        for j in 0..ncols.value() {
            for i in 0..nrows.value() {
                unsafe {
                    let a = *self.data.get_unchecked(i, j);
                    *res.data.get_unchecked_mut(i, j) = f(a)
                }
            }
        }

        res
    }

    /// Returns a matrix containing the result of `f` applied to each of its entries. Unlike `map`,
    /// `f` also gets passed the row and column index, i.e. `f(row, col, value)`.
    #[inline]
    pub fn map_with_location<N2: Scalar, F: FnMut(usize, usize, N) -> N2>(
        &self,
        mut f: F,
    ) -> MatrixMN<N2, R, C>
    where
        DefaultAllocator: Allocator<N2, R, C>,
    {
        let (nrows, ncols) = self.data.shape();

        let mut res = unsafe { MatrixMN::new_uninitialized_generic(nrows, ncols) };

        for j in 0..ncols.value() {
            for i in 0..nrows.value() {
                unsafe {
                    let a = *self.data.get_unchecked(i, j);
                    *res.data.get_unchecked_mut(i, j) = f(i, j, a)
                }
            }
        }

        res
    }

    /// Returns a matrix containing the result of `f` applied to each entries of `self` and
    /// `rhs`.
    #[inline]
    pub fn zip_map<N2, N3, S2, F>(&self, rhs: &Matrix<N2, R, C, S2>, mut f: F) -> MatrixMN<N3, R, C>
    where
        N2: Scalar,
        N3: Scalar,
        S2: Storage<N2, R, C>,
        F: FnMut(N, N2) -> N3,
        DefaultAllocator: Allocator<N3, R, C>,
    {
        let (nrows, ncols) = self.data.shape();

        let mut res = unsafe { MatrixMN::new_uninitialized_generic(nrows, ncols) };

        assert!(
            (nrows.value(), ncols.value()) == rhs.shape(),
            "Matrix simultaneous traversal error: dimension mismatch."
        );

        for j in 0..ncols.value() {
            for i in 0..nrows.value() {
                unsafe {
                    let a = *self.data.get_unchecked(i, j);
                    let b = *rhs.data.get_unchecked(i, j);
                    *res.data.get_unchecked_mut(i, j) = f(a, b)
                }
            }
        }

        res
    }

    /// Returns a matrix containing the result of `f` applied to each entries of `self` and
    /// `b`, and `c`.
    #[inline]
    pub fn zip_zip_map<N2, N3, N4, S2, S3, F>(
        &self,
        b: &Matrix<N2, R, C, S2>,
        c: &Matrix<N3, R, C, S3>,
        mut f: F,
    ) -> MatrixMN<N4, R, C>
    where
        N2: Scalar,
        N3: Scalar,
        N4: Scalar,
        S2: Storage<N2, R, C>,
        S3: Storage<N3, R, C>,
        F: FnMut(N, N2, N3) -> N4,
        DefaultAllocator: Allocator<N4, R, C>,
    {
        let (nrows, ncols) = self.data.shape();

        let mut res = unsafe { MatrixMN::new_uninitialized_generic(nrows, ncols) };

        assert!(
            (nrows.value(), ncols.value()) == b.shape()
                && (nrows.value(), ncols.value()) == c.shape(),
            "Matrix simultaneous traversal error: dimension mismatch."
        );

        for j in 0..ncols.value() {
            for i in 0..nrows.value() {
                unsafe {
                    let a = *self.data.get_unchecked(i, j);
                    let b = *b.data.get_unchecked(i, j);
                    let c = *c.data.get_unchecked(i, j);
                    *res.data.get_unchecked_mut(i, j) = f(a, b, c)
                }
            }
        }

        res
    }

    /// Folds a function `f` on each entry of `self`.
    #[inline]
    pub fn fold<Acc>(&self, init: Acc, mut f: impl FnMut(Acc, N) -> Acc) -> Acc {
        let (nrows, ncols) = self.data.shape();

        let mut res = init;

        for j in 0..ncols.value() {
            for i in 0..nrows.value() {
                unsafe {
                    let a = *self.data.get_unchecked(i, j);
                    res = f(res, a)
                }
            }
        }

        res
    }

    /// Folds a function `f` on each pairs of entries from `self` and `rhs`.
    #[inline]
    pub fn zip_fold<N2, R2, C2, S2, Acc>(&self, rhs: &Matrix<N2, R2, C2, S2>, init: Acc, mut f: impl FnMut(Acc, N, N2) -> Acc) -> Acc
        where
            N2: Scalar,
            R2: Dim,
            C2: Dim,
            S2: Storage<N2, R2, C2>,
            ShapeConstraint: SameNumberOfRows<R, R2> + SameNumberOfColumns<C, C2>
    {
        let (nrows, ncols) = self.data.shape();

        let mut res = init;

        assert!(
            (nrows.value(), ncols.value()) == rhs.shape(),
            "Matrix simultaneous traversal error: dimension mismatch."
        );

        for j in 0..ncols.value() {
            for i in 0..nrows.value() {
                unsafe {
                    let a = *self.data.get_unchecked(i, j);
                    let b = *rhs.data.get_unchecked(i, j);
                    res = f(res, a, b)
                }
            }
        }

        res
    }

    /// Transposes `self` and store the result into `out`.
    #[inline]
    pub fn transpose_to<R2, C2, SB>(&self, out: &mut Matrix<N, R2, C2, SB>)
    where
        R2: Dim,
        C2: Dim,
        SB: StorageMut<N, R2, C2>,
        ShapeConstraint: SameNumberOfRows<R, C2> + SameNumberOfColumns<C, R2>,
    {
        let (nrows, ncols) = self.shape();
        assert!(
            (ncols, nrows) == out.shape(),
            "Incompatible shape for transpose-copy."
        );

        // FIXME: optimize that.
        for i in 0..nrows {
            for j in 0..ncols {
                unsafe {
                    *out.get_unchecked_mut((j, i)) = *self.get_unchecked((i, j));
                }
            }
        }
    }

    /// Transposes `self`.
    #[inline]
    pub fn transpose(&self) -> MatrixMN<N, C, R>
    where DefaultAllocator: Allocator<N, C, R> {
        let (nrows, ncols) = self.data.shape();

        unsafe {
            let mut res = Matrix::new_uninitialized_generic(ncols, nrows);
            self.transpose_to(&mut res);

            res
        }
    }
}

impl<N: Scalar, R: Dim, C: Dim, S: StorageMut<N, R, C>> Matrix<N, R, C, S> {
    /// Mutably iterates through this matrix coordinates.
    #[inline]
    pub fn iter_mut(&mut self) -> MatrixIterMut<N, R, C, S> {
        MatrixIterMut::new(&mut self.data)
    }

    /// Returns a mutable pointer to the start of the matrix.
    ///
    /// If the matrix is not empty, this pointer is guaranteed to be aligned
    /// and non-null.
    #[inline]
    pub fn as_mut_ptr(&mut self) -> *mut N {
        self.data.ptr_mut()
    }

    /// Mutably iterates through this matrix rows.
    ///
    /// # Example
    /// ```
    /// # use nalgebra::Matrix2x3;
    /// let mut a = Matrix2x3::new(1, 2, 3,
    ///                            4, 5, 6);
    /// for (i, mut row) in a.row_iter_mut().enumerate() {
    ///     row *= (i + 1) * 10;
    /// }
    ///
    /// let expected = Matrix2x3::new(10, 20, 30,
    ///                               80, 100, 120);
    /// assert_eq!(a, expected);
    /// ```
    #[inline]
    pub fn row_iter_mut(&mut self) -> RowIterMut<N, R, C, S> {
        RowIterMut::new(self)
    }

    /// Mutably iterates through this matrix columns.
    ///
    /// # Example
    /// ```
    /// # use nalgebra::Matrix2x3;
    /// let mut a = Matrix2x3::new(1, 2, 3,
    ///                            4, 5, 6);
    /// for (i, mut col) in a.column_iter_mut().enumerate() {
    ///     col *= (i + 1) * 10;
    /// }
    ///
    /// let expected = Matrix2x3::new(10, 40, 90,
    ///                               40, 100, 180);
    /// assert_eq!(a, expected);
    /// ```
    #[inline]
    pub fn column_iter_mut(&mut self) -> ColumnIterMut<N, R, C, S> {
        ColumnIterMut::new(self)
    }

    /// Swaps two entries without bound-checking.
    #[inline]
    pub unsafe fn swap_unchecked(&mut self, row_cols1: (usize, usize), row_cols2: (usize, usize)) {
        debug_assert!(row_cols1.0 < self.nrows() && row_cols1.1 < self.ncols());
        debug_assert!(row_cols2.0 < self.nrows() && row_cols2.1 < self.ncols());
        self.data.swap_unchecked(row_cols1, row_cols2)
    }

    /// Swaps two entries.
    #[inline]
    pub fn swap(&mut self, row_cols1: (usize, usize), row_cols2: (usize, usize)) {
        let (nrows, ncols) = self.shape();
        assert!(
            row_cols1.0 < nrows && row_cols1.1 < ncols,
            "Matrix elements swap index out of bounds."
        );
        assert!(
            row_cols2.0 < nrows && row_cols2.1 < ncols,
            "Matrix elements swap index out of bounds."
        );
        unsafe { self.swap_unchecked(row_cols1, row_cols2) }
    }

    /// Fills this matrix with the content of a slice. Both must hold the same number of elements.
    ///
    /// The components of the slice are assumed to be ordered in column-major order.
    #[inline]
    pub fn copy_from_slice(&mut self, slice: &[N]) {
        let (nrows, ncols) = self.shape();

        assert!(
            nrows * ncols == slice.len(),
            "The slice must contain the same number of elements as the matrix."
        );

        for j in 0..ncols {
            for i in 0..nrows {
                unsafe {
                    *self.get_unchecked_mut((i, j)) = *slice.get_unchecked(i + j * nrows);
                }
            }
        }
    }

    /// Fills this matrix with the content of another one. Both must have the same shape.
    #[inline]
    pub fn copy_from<R2, C2, SB>(&mut self, other: &Matrix<N, R2, C2, SB>)
    where
        R2: Dim,
        C2: Dim,
        SB: Storage<N, R2, C2>,
        ShapeConstraint: SameNumberOfRows<R, R2> + SameNumberOfColumns<C, C2>,
    {
        assert!(
            self.shape() == other.shape(),
            "Unable to copy from a matrix with a different shape."
        );

        for j in 0..self.ncols() {
            for i in 0..self.nrows() {
                unsafe {
                    *self.get_unchecked_mut((i, j)) = *other.get_unchecked((i, j));
                }
            }
        }
    }

    /// Fills this matrix with the content of the transpose another one.
    #[inline]
    pub fn tr_copy_from<R2, C2, SB>(&mut self, other: &Matrix<N, R2, C2, SB>)
    where
        R2: Dim,
        C2: Dim,
        SB: Storage<N, R2, C2>,
        ShapeConstraint: DimEq<R, C2> + SameNumberOfColumns<C, R2>,
    {
        let (nrows, ncols) = self.shape();
        assert!(
            (ncols, nrows) == other.shape(),
            "Unable to copy from a matrix with incompatible shape."
        );

        for j in 0..ncols {
            for i in 0..nrows {
                unsafe {
                    *self.get_unchecked_mut((i, j)) = *other.get_unchecked((j, i));
                }
            }
        }
    }

    // FIXME: rename `apply` to `apply_mut` and `apply_into` to `apply`?
    /// Returns `self` with each of its components replaced by the result of a closure `f` applied on it.
    #[inline]
    pub fn apply_into<F: FnMut(N) -> N>(mut self, f: F) -> Self{
        self.apply(f);
        self
    }

    /// Replaces each component of `self` by the result of a closure `f` applied on it.
    #[inline]
    pub fn apply<F: FnMut(N) -> N>(&mut self, mut f: F) {
        let (nrows, ncols) = self.shape();

        for j in 0..ncols {
            for i in 0..nrows {
                unsafe {
                    let e = self.data.get_unchecked_mut(i, j);
                    *e = f(*e)
                }
            }
        }
    }

    /// Replaces each component of `self` by the result of a closure `f` applied on its components
    /// joined with the components from `rhs`.
    #[inline]
    pub fn zip_apply<N2, R2, C2, S2>(&mut self, rhs: &Matrix<N2, R2, C2, S2>, mut f: impl FnMut(N, N2) -> N)
        where N2: Scalar,
              R2: Dim,
              C2: Dim,
              S2: Storage<N2, R2, C2>,
              ShapeConstraint: SameNumberOfRows<R, R2> + SameNumberOfColumns<C, C2> {
        let (nrows, ncols) = self.shape();

        assert!(
            (nrows, ncols) == rhs.shape(),
            "Matrix simultaneous traversal error: dimension mismatch."
        );

        for j in 0..ncols {
            for i in 0..nrows {
                unsafe {
                    let e = self.data.get_unchecked_mut(i, j);
                    let rhs = rhs.get_unchecked((i, j));
                    *e = f(*e, *rhs)
                }
            }
        }
    }


    /// Replaces each component of `self` by the result of a closure `f` applied on its components
    /// joined with the components from `b` and `c`.
    #[inline]
    pub fn zip_zip_apply<N2, R2, C2, S2, N3, R3, C3, S3>(&mut self, b: &Matrix<N2, R2, C2, S2>, c: &Matrix<N3, R3, C3, S3>, mut f: impl FnMut(N, N2, N3) -> N)
        where N2: Scalar,
              R2: Dim,
              C2: Dim,
              S2: Storage<N2, R2, C2>,
              N3: Scalar,
              R3: Dim,
              C3: Dim,
              S3: Storage<N3, R3, C3>,
              ShapeConstraint: SameNumberOfRows<R, R2> + SameNumberOfColumns<C, C2>,
              ShapeConstraint: SameNumberOfRows<R, R2> + SameNumberOfColumns<C, C2> {
        let (nrows, ncols) = self.shape();

        assert!(
            (nrows, ncols) == b.shape(),
            "Matrix simultaneous traversal error: dimension mismatch."
        );
        assert!(
            (nrows, ncols) == c.shape(),
            "Matrix simultaneous traversal error: dimension mismatch."
        );

        for j in 0..ncols {
            for i in 0..nrows {
                unsafe {
                    let e = self.data.get_unchecked_mut(i, j);
                    let b = b.get_unchecked((i, j));
                    let c = c.get_unchecked((i, j));
                    *e = f(*e, *b, *c)
                }
            }
        }
    }
}

impl<N: Scalar, D: Dim, S: Storage<N, D>> Vector<N, D, S> {
    /// Gets a reference to the i-th element of this column vector without bound checking.
    #[inline]
    pub unsafe fn vget_unchecked(&self, i: usize) -> &N {
        debug_assert!(i < self.nrows(), "Vector index out of bounds.");
        let i = i * self.strides().0;
        self.data.get_unchecked_linear(i)
    }
}

impl<N: Scalar, D: Dim, S: StorageMut<N, D>> Vector<N, D, S> {
    /// Gets a mutable reference to the i-th element of this column vector without bound checking.
    #[inline]
    pub unsafe fn vget_unchecked_mut(&mut self, i: usize) -> &mut N {
        debug_assert!(i < self.nrows(), "Vector index out of bounds.");
        let i = i * self.strides().0;
        self.data.get_unchecked_linear_mut(i)
    }
}

impl<N: Scalar, R: Dim, C: Dim, S: ContiguousStorage<N, R, C>> Matrix<N, R, C, S> {
    /// Extracts a slice containing the entire matrix entries ordered column-by-columns.
    #[inline]
    pub fn as_slice(&self) -> &[N] {
        self.data.as_slice()
    }
}

impl<N: Scalar, R: Dim, C: Dim, S: ContiguousStorageMut<N, R, C>> Matrix<N, R, C, S> {
    /// Extracts a mutable slice containing the entire matrix entries ordered column-by-columns.
    #[inline]
    pub fn as_mut_slice(&mut self) -> &mut [N] {
        self.data.as_mut_slice()
    }
}

impl<N: Scalar, D: Dim, S: StorageMut<N, D, D>> Matrix<N, D, D, S> {
    /// Transposes the square matrix `self` in-place.
    pub fn transpose_mut(&mut self) {
        assert!(
            self.is_square(),
            "Unable to transpose a non-square matrix in-place."
        );

        let dim = self.shape().0;

        for i in 1..dim {
            for j in 0..i {
                unsafe { self.swap_unchecked((i, j), (j, i)) }
            }
        }
    }
}

impl<N: ComplexField, R: Dim, C: Dim, S: Storage<N, R, C>> Matrix<N, R, C, S> {
    /// Takes the adjoint (aka. conjugate-transpose) of `self` and store the result into `out`.
    #[inline]
    pub fn adjoint_to<R2, C2, SB>(&self, out: &mut Matrix<N, R2, C2, SB>)
    where
        R2: Dim,
        C2: Dim,
        SB: StorageMut<N, R2, C2>,
        ShapeConstraint: SameNumberOfRows<R, C2> + SameNumberOfColumns<C, R2>,
    {
        let (nrows, ncols) = self.shape();
        assert!(
            (ncols, nrows) == out.shape(),
            "Incompatible shape for transpose-copy."
        );

        // FIXME: optimize that.
        for i in 0..nrows {
            for j in 0..ncols {
                unsafe {
                    *out.get_unchecked_mut((j, i)) = self.get_unchecked((i, j)).conjugate();
                }
            }
        }
    }

    /// The adjoint (aka. conjugate-transpose) of `self`.
    #[inline]
    pub fn adjoint(&self) -> MatrixMN<N, C, R>
    where DefaultAllocator: Allocator<N, C, R> {
        let (nrows, ncols) = self.data.shape();

        unsafe {
            let mut res: MatrixMN<_, C, R> = Matrix::new_uninitialized_generic(ncols, nrows);
            self.adjoint_to(&mut res);

            res
        }
    }

    /// Takes the conjugate and transposes `self` and store the result into `out`.
    #[deprecated(note = "Renamed `self.adjoint_to(out)`.")]
    #[inline]
    pub fn conjugate_transpose_to<R2, C2, SB>(&self, out: &mut Matrix<N, R2, C2, SB>)
        where
            R2: Dim,
            C2: Dim,
            SB: StorageMut<N, R2, C2>,
            ShapeConstraint: SameNumberOfRows<R, C2> + SameNumberOfColumns<C, R2>,
    {
        self.adjoint_to(out)
    }

    /// The conjugate transposition of `self`.
    #[deprecated(note = "Renamed `self.adjoint()`.")]
    #[inline]
    pub fn conjugate_transpose(&self) -> MatrixMN<N, C, R>
        where DefaultAllocator: Allocator<N, C, R> {
        self.adjoint()
    }

    /// The conjugate of `self`.
    #[inline]
    pub fn conjugate(&self) -> MatrixMN<N, R, C>
        where DefaultAllocator: Allocator<N, R, C> {
        self.map(|e| e.conjugate())
    }

    /// Divides each component of the complex matrix `self` by the given real.
    #[inline]
    pub fn unscale(&self, real: N::RealField) -> MatrixMN<N, R, C>
        where DefaultAllocator: Allocator<N, R, C> {
        self.map(|e| e.unscale(real))
    }

    /// Multiplies each component of the complex matrix `self` by the given real.
    #[inline]
    pub fn scale(&self, real: N::RealField) -> MatrixMN<N, R, C>
        where DefaultAllocator: Allocator<N, R, C> {
        self.map(|e| e.scale(real))
    }
}

impl<N: ComplexField, R: Dim, C: Dim, S: StorageMut<N, R, C>> Matrix<N, R, C, S> {
    /// The conjugate of the complex matrix `self` computed in-place.
    #[inline]
    pub fn conjugate_mut(&mut self) {
        self.apply(|e| e.conjugate())
    }

    /// Divides each component of the complex matrix `self` by the given real.
    #[inline]
    pub fn unscale_mut(&mut self, real: N::RealField) {
        self.apply(|e| e.unscale(real))
    }

    /// Multiplies each component of the complex matrix `self` by the given real.
    #[inline]
    pub fn scale_mut(&mut self, real: N::RealField) {
        self.apply(|e| e.scale(real))
    }
}

impl<N: ComplexField, D: Dim, S: StorageMut<N, D, D>> Matrix<N, D, D, S> {
    /// Sets `self` to its adjoint.
    #[deprecated(note = "Renamed to `self.adjoint_mut()`.")]
    pub fn conjugate_transform_mut(&mut self) {
        self.adjoint_mut()
    }

    /// Sets `self` to its adjoint (aka. conjugate-transpose).
    pub fn adjoint_mut(&mut self) {
        assert!(
            self.is_square(),
            "Unable to transpose a non-square matrix in-place."
        );

        let dim = self.shape().0;

        for i in 0..dim {
            for j in 0..i {
                unsafe {
                    let ref_ij = self.get_unchecked_mut((i, j)) as *mut N;
                    let ref_ji = self.get_unchecked_mut((j, i)) as *mut N;
                    let conj_ij = (*ref_ij).conjugate();
                    let conj_ji = (*ref_ji).conjugate();
                    *ref_ij = conj_ji;
                    *ref_ji = conj_ij;
                }
            }

            {
                let diag = unsafe { self.get_unchecked_mut((i, i)) };
                *diag = diag.conjugate();
            }
        }
    }
}

impl<N: Scalar, D: Dim, S: Storage<N, D, D>> SquareMatrix<N, D, S> {
    /// The diagonal of this matrix.
    #[inline]
    pub fn diagonal(&self) -> VectorN<N, D>
        where DefaultAllocator: Allocator<N, D> {
        self.map_diagonal(|e| e)
    }

    /// Apply the given function to this matrix's diagonal and returns it.
    ///
    /// This is a more efficient version of `self.diagonal().map(f)` since this
    /// allocates only once.
    pub fn map_diagonal<N2: Scalar>(&self, mut f: impl FnMut(N) -> N2) -> VectorN<N2, D>
        where DefaultAllocator: Allocator<N2, D> {
        assert!(
            self.is_square(),
            "Unable to get the diagonal of a non-square matrix."
        );

        let dim = self.data.shape().0;
        let mut res = unsafe { VectorN::new_uninitialized_generic(dim, U1) };

        for i in 0..dim.value() {
            unsafe {
                *res.vget_unchecked_mut(i) = f(*self.get_unchecked((i, i)));
            }
        }

        res
    }

    /// Computes a trace of a square matrix, i.e., the sum of its diagonal elements.
    #[inline]
    pub fn trace(&self) -> N
        where N: Ring {
        assert!(
            self.is_square(),
            "Cannot compute the trace of non-square matrix."
        );

        let dim = self.data.shape().0;
        let mut res = N::zero();

        for i in 0..dim.value() {
            res += unsafe { *self.get_unchecked((i, i)) };
        }

        res
    }
}

impl<N: ComplexField, D: Dim, S: Storage<N, D, D>> SquareMatrix<N, D, S> {
    /// The symmetric part of `self`, i.e., `0.5 * (self + self.transpose())`.
    #[inline]
    pub fn symmetric_part(&self) -> MatrixMN<N, D, D>
        where DefaultAllocator: Allocator<N, D, D> {
        assert!(self.is_square(), "Cannot compute the symmetric part of a non-square matrix.");
        let mut tr = self.transpose();
        tr += self;
        tr *= crate::convert::<_, N>(0.5);
        tr
    }

    /// The hermitian part of `self`, i.e., `0.5 * (self + self.adjoint())`.
    #[inline]
    pub fn hermitian_part(&self) -> MatrixMN<N, D, D>
        where DefaultAllocator: Allocator<N, D, D> {
        assert!(self.is_square(), "Cannot compute the hermitian part of a non-square matrix.");

        let mut tr = self.adjoint();
        tr += self;
        tr *= crate::convert::<_, N>(0.5);
        tr
    }
}

impl<N: Scalar + One + Zero, D: DimAdd<U1> + IsNotStaticOne, S: Storage<N, D, D>> Matrix<N, D, D, S> {

    /// Yields the homogeneous matrix for this matrix, i.e., appending an additional dimension and
    /// and setting the diagonal element to `1`.
    #[inline]
    pub fn to_homogeneous(&self) -> MatrixN<N, DimSum<D, U1>>
    where DefaultAllocator: Allocator<N, DimSum<D, U1>, DimSum<D, U1>> {
        assert!(self.is_square(), "Only square matrices can currently be transformed to homogeneous coordinates.");
        let dim = DimSum::<D, U1>::from_usize(self.nrows() + 1);
        let mut res = MatrixN::identity_generic(dim, dim); 
        res.generic_slice_mut::<D, D>((0, 0), self.data.shape()).copy_from(&self);
        res
    }

}

impl<N: Scalar + Zero, D: DimAdd<U1>, S: Storage<N, D>> Vector<N, D, S> {
    /// Computes the coordinates in projective space of this vector, i.e., appends a `0` to its
    /// coordinates.
    #[inline]
    pub fn to_homogeneous(&self) -> VectorN<N, DimSum<D, U1>>
    where DefaultAllocator: Allocator<N, DimSum<D, U1>> {
        self.push(N::zero())
    }

    /// Constructs a vector from coordinates in projective space, i.e., removes a `0` at the end of
    /// `self`. Returns `None` if this last component is not zero.
    #[inline]
    pub fn from_homogeneous<SB>(v: Vector<N, DimSum<D, U1>, SB>) -> Option<VectorN<N, D>>
    where
        SB: Storage<N, DimSum<D, U1>>,
        DefaultAllocator: Allocator<N, D>,
    {
        if v[v.len() - 1].is_zero() {
            let nrows = D::from_usize(v.len() - 1);
            Some(v.generic_slice((0, 0), (nrows, U1)).into_owned())
        } else {
            None
        }
    }
}

impl<N: Scalar + Zero, D: DimAdd<U1>, S: Storage<N, D>> Vector<N, D, S> {
    /// Constructs a new vector of higher dimension by appending `element` to the end of `self`.
    #[inline]
    pub fn push(&self, element: N) -> VectorN<N, DimSum<D, U1>>
    where DefaultAllocator: Allocator<N, DimSum<D, U1>> {
        let len = self.len();
        let hnrows = DimSum::<D, U1>::from_usize(len + 1);
        let mut res = unsafe { VectorN::<N, _>::new_uninitialized_generic(hnrows, U1) };
        res.generic_slice_mut((0, 0), self.data.shape())
            .copy_from(self);
        res[(len, 0)] = element;

        res
    }
}

impl<N, R: Dim, C: Dim, S> AbsDiffEq for Matrix<N, R, C, S>
where
    N: Scalar + AbsDiffEq,
    S: Storage<N, R, C>,
    N::Epsilon: Copy,
{
    type Epsilon = N::Epsilon;

    #[inline]
    fn default_epsilon() -> Self::Epsilon {
        N::default_epsilon()
    }

    #[inline]
    fn abs_diff_eq(&self, other: &Self, epsilon: Self::Epsilon) -> bool {
        self.iter()
            .zip(other.iter())
            .all(|(a, b)| a.abs_diff_eq(b, epsilon))
    }
}

impl<N, R: Dim, C: Dim, S> RelativeEq for Matrix<N, R, C, S>
where
    N: Scalar + RelativeEq,
    S: Storage<N, R, C>,
    N::Epsilon: Copy,
{
    #[inline]
    fn default_max_relative() -> Self::Epsilon {
        N::default_max_relative()
    }

    #[inline]
    fn relative_eq(
        &self,
        other: &Self,
        epsilon: Self::Epsilon,
        max_relative: Self::Epsilon,
    ) -> bool
    {
        self.relative_eq(other, epsilon, max_relative)
    }
}

impl<N, R: Dim, C: Dim, S> UlpsEq for Matrix<N, R, C, S>
where
    N: Scalar + UlpsEq,
    S: Storage<N, R, C>,
    N::Epsilon: Copy,
{
    #[inline]
    fn default_max_ulps() -> u32 {
        N::default_max_ulps()
    }

    #[inline]
    fn ulps_eq(&self, other: &Self, epsilon: Self::Epsilon, max_ulps: u32) -> bool {
        assert!(self.shape() == other.shape());
        self.iter()
            .zip(other.iter())
            .all(|(a, b)| a.ulps_eq(b, epsilon, max_ulps))
    }
}

impl<N, R: Dim, C: Dim, S> PartialOrd for Matrix<N, R, C, S>
where
    N: Scalar + PartialOrd,
    S: Storage<N, R, C>,
{
    #[inline]
    fn partial_cmp(&self, other: &Self) -> Option<Ordering> {
        if self.shape() != other.shape() {
            return None;
        }

        if self.nrows() == 0 || self.ncols() == 0 {
            return Some(Ordering::Equal);
        }

        let mut first_ord = unsafe {
            self.data
                .get_unchecked_linear(0)
                .partial_cmp(other.data.get_unchecked_linear(0))
        };

        if let Some(first_ord) = first_ord.as_mut() {
            let mut it = self.iter().zip(other.iter());
            let _ = it.next(); // Drop the first elements (we already tested it).

            for (left, right) in it {
                if let Some(ord) = left.partial_cmp(right) {
                    match ord {
                        Ordering::Equal => { /* Does not change anything. */ }
                        Ordering::Less => {
                            if *first_ord == Ordering::Greater {
                                return None;
                            }
                            *first_ord = ord
                        }
                        Ordering::Greater => {
                            if *first_ord == Ordering::Less {
                                return None;
                            }
                            *first_ord = ord
                        }
                    }
                } else {
                    return None;
                }
            }
        }

        first_ord
    }

    #[inline]
    fn lt(&self, right: &Self) -> bool {
        assert!(
            self.shape() == right.shape(),
            "Matrix comparison error: dimensions mismatch."
        );
        self.iter().zip(right.iter()).all(|(a, b)| a.lt(b))
    }

    #[inline]
    fn le(&self, right: &Self) -> bool {
        assert!(
            self.shape() == right.shape(),
            "Matrix comparison error: dimensions mismatch."
        );
        self.iter().zip(right.iter()).all(|(a, b)| a.le(b))
    }

    #[inline]
    fn gt(&self, right: &Self) -> bool {
        assert!(
            self.shape() == right.shape(),
            "Matrix comparison error: dimensions mismatch."
        );
        self.iter().zip(right.iter()).all(|(a, b)| a.gt(b))
    }

    #[inline]
    fn ge(&self, right: &Self) -> bool {
        assert!(
            self.shape() == right.shape(),
            "Matrix comparison error: dimensions mismatch."
        );
        self.iter().zip(right.iter()).all(|(a, b)| a.ge(b))
    }
}

impl<N, R: Dim, C: Dim, S> Eq for Matrix<N, R, C, S>
where
    N: Scalar + Eq,
    S: Storage<N, R, C>,
{}

impl<N, R: Dim, C: Dim, S> PartialEq for Matrix<N, R, C, S>
where
    N: Scalar,
    S: Storage<N, R, C>,
{
    #[inline]
    fn eq(&self, right: &Matrix<N, R, C, S>) -> bool {
        assert!(
            self.shape() == right.shape(),
            "Matrix equality test dimension mismatch."
        );
        self.iter().zip(right.iter()).all(|(l, r)| l == r)
    }
}

impl<N, R: Dim, C: Dim, S> fmt::Display for Matrix<N, R, C, S>
where
    N: Scalar + fmt::Display,
    S: Storage<N, R, C>,
    DefaultAllocator: Allocator<usize, R, C>,
{
    fn fmt(&self, f: &mut fmt::Formatter) -> fmt::Result {
        #[cfg(feature = "std")]
        fn val_width<N: Scalar + fmt::Display>(val: N, f: &mut fmt::Formatter) -> usize {
            match f.precision() {
                Some(precision) => format!("{:.1$}", val, precision).chars().count(),
                None => format!("{}", val).chars().count(),
            }
        }

        #[cfg(not(feature = "std"))]
        fn val_width<N: Scalar + fmt::Display>(_: N, _: &mut fmt::Formatter) -> usize {
            4
        }

        let (nrows, ncols) = self.data.shape();

        if nrows.value() == 0 || ncols.value() == 0 {
            return write!(f, "[ ]");
        }

        let mut max_length = 0;
        let mut lengths: MatrixMN<usize, R, C> = Matrix::zeros_generic(nrows, ncols);
        let (nrows, ncols) = self.shape();

        for i in 0..nrows {
            for j in 0..ncols {
                lengths[(i, j)] = val_width(self[(i, j)], f);
                max_length = crate::max(max_length, lengths[(i, j)]);
            }
        }

        let max_length_with_space = max_length + 1;

        writeln!(f)?;
        writeln!(
            f,
            "  ┌ {:>width$} ┐",
            "",
            width = max_length_with_space * ncols - 1
        )?;

        for i in 0..nrows {
            write!(f, "  │")?;
            for j in 0..ncols {
                let number_length = lengths[(i, j)] + 1;
                let pad = max_length_with_space - number_length;
                write!(f, " {:>thepad$}", "", thepad = pad)?;
                match f.precision() {
                    Some(precision) => write!(f, "{:.1$}", (*self)[(i, j)], precision)?,
                    None => write!(f, "{}", (*self)[(i, j)])?,
                }
            }
            writeln!(f, " │")?;
        }

        writeln!(
            f,
            "  └ {:>width$} ┘",
            "",
            width = max_length_with_space * ncols - 1
        )?;
        writeln!(f)
    }
}

impl<N: Scalar + Ring, R: Dim, C: Dim, S: Storage<N, R, C>> Matrix<N, R, C, S> {
    /// The perpendicular product between two 2D column vectors, i.e. `a.x * b.y - a.y * b.x`.
    #[inline]
    pub fn perp<R2, C2, SB>(&self, b: &Matrix<N, R2, C2, SB>) -> N
    where
        R2: Dim,
        C2: Dim,
        SB: Storage<N, R2, C2>,
        ShapeConstraint: SameNumberOfRows<R, U2>
            + SameNumberOfColumns<C, U1>
            + SameNumberOfRows<R2, U2>
            + SameNumberOfColumns<C2, U1>,
    {
        assert!(self.shape() == (2, 1), "2D perpendicular product ");

        unsafe {
            *self.get_unchecked((0, 0)) * *b.get_unchecked((1, 0))
                - *self.get_unchecked((1, 0)) * *b.get_unchecked((0, 0))
        }
    }

    // FIXME: use specialization instead of an assertion.
    /// The 3D cross product between two vectors.
    ///
    /// Panics if the shape is not 3D vector. In the future, this will be implemented only for
    /// dynamically-sized matrices and statically-sized 3D matrices.
    #[inline]
    pub fn cross<R2, C2, SB>(&self, b: &Matrix<N, R2, C2, SB>) -> MatrixCross<N, R, C, R2, C2>
    where
        R2: Dim,
        C2: Dim,
        SB: Storage<N, R2, C2>,
        DefaultAllocator: SameShapeAllocator<N, R, C, R2, C2>,
        ShapeConstraint: SameNumberOfRows<R, R2> + SameNumberOfColumns<C, C2>,
    {
        let shape = self.shape();
        assert!(
            shape == b.shape(),
            "Vector cross product dimension mismatch."
        );
        assert!(
            (shape.0 == 3 && shape.1 == 1) || (shape.0 == 1 && shape.1 == 3),
            "Vector cross product dimension mismatch."
        );

        if shape.0 == 3 {
            unsafe {
                // FIXME: soooo ugly!
                let nrows = SameShapeR::<R, R2>::from_usize(3);
                let ncols = SameShapeC::<C, C2>::from_usize(1);
                let mut res = Matrix::new_uninitialized_generic(nrows, ncols);

                let ax = *self.get_unchecked((0, 0));
                let ay = *self.get_unchecked((1, 0));
                let az = *self.get_unchecked((2, 0));

                let bx = *b.get_unchecked((0, 0));
                let by = *b.get_unchecked((1, 0));
                let bz = *b.get_unchecked((2, 0));

                *res.get_unchecked_mut((0, 0)) = ay * bz - az * by;
                *res.get_unchecked_mut((1, 0)) = az * bx - ax * bz;
                *res.get_unchecked_mut((2, 0)) = ax * by - ay * bx;

                res
            }
        } else {
            unsafe {
                // FIXME: ugly!
                let nrows = SameShapeR::<R, R2>::from_usize(1);
                let ncols = SameShapeC::<C, C2>::from_usize(3);
                let mut res = Matrix::new_uninitialized_generic(nrows, ncols);

                let ax = *self.get_unchecked((0, 0));
                let ay = *self.get_unchecked((0, 1));
                let az = *self.get_unchecked((0, 2));

                let bx = *b.get_unchecked((0, 0));
                let by = *b.get_unchecked((0, 1));
                let bz = *b.get_unchecked((0, 2));

                *res.get_unchecked_mut((0, 0)) = ay * bz - az * by;
                *res.get_unchecked_mut((0, 1)) = az * bx - ax * bz;
                *res.get_unchecked_mut((0, 2)) = ax * by - ay * bx;

                res
            }
        }
    }
}

impl<N: Scalar + Field, S: Storage<N, U3>> Vector<N, U3, S>
where DefaultAllocator: Allocator<N, U3>
{
    /// Computes the matrix `M` such that for all vector `v` we have `M * v == self.cross(&v)`.
    #[inline]
    pub fn cross_matrix(&self) -> MatrixN<N, U3> {
        MatrixN::<N, U3>::new(
            N::zero(),
            -self[2],
            self[1],
            self[2],
            N::zero(),
            -self[0],
            -self[1],
            self[0],
            N::zero(),
        )
    }
}

impl<N: ComplexField, R: Dim, C: Dim, S: Storage<N, R, C>> Matrix<N, R, C, S> {
    /// The smallest angle between two vectors.
    #[inline]
    pub fn angle<R2: Dim, C2: Dim, SB>(&self, other: &Matrix<N, R2, C2, SB>) -> N::RealField
    where
        SB: Storage<N, R2, C2>,
        ShapeConstraint: DimEq<R, R2> + DimEq<C, C2>,
    {
        let prod = self.dotc(other);
        let n1 = self.norm();
        let n2 = other.norm();

        if n1.is_zero() || n2.is_zero() {
            N::RealField::zero()
        } else {
            let cang = prod.real() / (n1 * n2);

            if cang > N::RealField::one() {
                N::RealField::zero()
            } else if cang < -N::RealField::one() {
                N::RealField::pi()
            } else {
                cang.acos()
            }
        }
    }
}

impl<N: Scalar + Zero + One + ClosedAdd + ClosedSub + ClosedMul, D: Dim, S: Storage<N, D>>
    Vector<N, D, S>
{
    /// Returns `self * (1.0 - t) + rhs * t`, i.e., the linear blend of the vectors x and y using the scalar value a.
    ///
    /// The value for a is not restricted to the range `[0, 1]`.
    ///
    /// # Examples:
    ///
    /// ```
    /// # use nalgebra::Vector3;
    /// let x = Vector3::new(1.0, 2.0, 3.0);
    /// let y = Vector3::new(10.0, 20.0, 30.0);
    /// assert_eq!(x.lerp(&y, 0.1), Vector3::new(1.9, 3.8, 5.7));
    /// ```
    pub fn lerp<S2: Storage<N, D>>(&self, rhs: &Vector<N, D, S2>, t: N) -> VectorN<N, D>
    where DefaultAllocator: Allocator<N, D> {
        let mut res = self.clone_owned();
        res.axpy(t, rhs, N::one() - t);
        res
    }
}

impl<N: ComplexField, D: Dim, S: Storage<N, D>> Unit<Vector<N, D, S>> {
    /// Computes the spherical linear interpolation between two unit vectors.
    ///
    /// # Examples:
    ///
    /// ```
    /// # use nalgebra::geometry::UnitQuaternion;
    ///
    /// let q1 = UnitQuaternion::from_euler_angles(std::f32::consts::FRAC_PI_4, 0.0, 0.0);
    /// let q2 = UnitQuaternion::from_euler_angles(-std::f32::consts::PI, 0.0, 0.0);
    ///
    /// let q = q1.slerp(&q2, 1.0 / 3.0);
    ///
    /// assert_eq!(q.euler_angles(), (std::f32::consts::FRAC_PI_2, 0.0, 0.0));
    /// ```
    pub fn slerp<S2: Storage<N, D>>(
        &self,
        rhs: &Unit<Vector<N, D, S2>>,
        t: N::RealField,
    ) -> Unit<VectorN<N, D>>
    where
        DefaultAllocator: Allocator<N, D>,
    {
        // FIXME: the result is wrong when self and rhs are collinear with opposite direction.
        self.try_slerp(rhs, t, N::RealField::default_epsilon())
            .unwrap_or(Unit::new_unchecked(self.clone_owned()))
    }

    /// Computes the spherical linear interpolation between two unit vectors.
    ///
    /// Returns `None` if the two vectors are almost collinear and with opposite direction
    /// (in this case, there is an infinity of possible results).
    pub fn try_slerp<S2: Storage<N, D>>(
        &self,
        rhs: &Unit<Vector<N, D, S2>>,
        t: N::RealField,
        epsilon: N::RealField,
    ) -> Option<Unit<VectorN<N, D>>>
    where
        DefaultAllocator: Allocator<N, D>,
    {
        let (c_hang, c_hang_sign) = self.dotc(rhs).to_exp();

        // self == other
        if c_hang >= N::RealField::one() {
            return Some(Unit::new_unchecked(self.clone_owned()));
        }

<<<<<<< HEAD
        let hang = c_hang.acos();
        let s_hang = (N::RealField::one() - c_hang * c_hang).sqrt();
=======
        let hang = c_hang.abs().acos();
        let s_hang = (N::one() - c_hang * c_hang).sqrt();
>>>>>>> 74aefd9c

        // FIXME: what if s_hang is 0.0 ? The result is not well-defined.
        if relative_eq!(s_hang, N::RealField::zero(), epsilon = epsilon) {
            None
        } else {
            let ta = ((N::RealField::one() - t) * hang).sin() / s_hang;
            let tb = (t * hang).sin() / s_hang;
<<<<<<< HEAD
            let mut res = self.scale(ta);
            res.axpy(c_hang_sign.scale(tb), &**rhs, N::one());
=======
            let res = &**self * ta + &**rhs * tb * c_hang.signum();
>>>>>>> 74aefd9c

            Some(Unit::new_unchecked(res))
        }
    }
}

impl<N, R: Dim, C: Dim, S> AbsDiffEq for Unit<Matrix<N, R, C, S>>
where
    N: Scalar + AbsDiffEq,
    S: Storage<N, R, C>,
    N::Epsilon: Copy,
{
    type Epsilon = N::Epsilon;

    #[inline]
    fn default_epsilon() -> Self::Epsilon {
        N::default_epsilon()
    }

    #[inline]
    fn abs_diff_eq(&self, other: &Self, epsilon: Self::Epsilon) -> bool {
        self.as_ref().abs_diff_eq(other.as_ref(), epsilon)
    }
}

impl<N, R: Dim, C: Dim, S> RelativeEq for Unit<Matrix<N, R, C, S>>
where
    N: Scalar + RelativeEq,
    S: Storage<N, R, C>,
    N::Epsilon: Copy,
{
    #[inline]
    fn default_max_relative() -> Self::Epsilon {
        N::default_max_relative()
    }

    #[inline]
    fn relative_eq(
        &self,
        other: &Self,
        epsilon: Self::Epsilon,
        max_relative: Self::Epsilon,
    ) -> bool
    {
        self.as_ref()
            .relative_eq(other.as_ref(), epsilon, max_relative)
    }
}

impl<N, R: Dim, C: Dim, S> UlpsEq for Unit<Matrix<N, R, C, S>>
where
    N: Scalar + UlpsEq,
    S: Storage<N, R, C>,
    N::Epsilon: Copy,
{
    #[inline]
    fn default_max_ulps() -> u32 {
        N::default_max_ulps()
    }

    #[inline]
    fn ulps_eq(&self, other: &Self, epsilon: Self::Epsilon, max_ulps: u32) -> bool {
        self.as_ref().ulps_eq(other.as_ref(), epsilon, max_ulps)
    }
}

impl<N, R, C, S> Hash for Matrix<N, R, C, S>
where
    N: Scalar + Hash,
    R: Dim,
    C: Dim,
    S: Storage<N, R, C>,
{
    fn hash<H: Hasher>(&self, state: &mut H) {
        let (nrows, ncols) = self.shape();
        (nrows, ncols).hash(state);

        for j in 0..ncols {
            for i in 0..nrows {
                unsafe {
                     self.get_unchecked((i, j)).hash(state);
                }
            }
        }
    }
}<|MERGE_RESOLUTION|>--- conflicted
+++ resolved
@@ -1640,13 +1640,8 @@
             return Some(Unit::new_unchecked(self.clone_owned()));
         }
 
-<<<<<<< HEAD
         let hang = c_hang.acos();
         let s_hang = (N::RealField::one() - c_hang * c_hang).sqrt();
-=======
-        let hang = c_hang.abs().acos();
-        let s_hang = (N::one() - c_hang * c_hang).sqrt();
->>>>>>> 74aefd9c
 
         // FIXME: what if s_hang is 0.0 ? The result is not well-defined.
         if relative_eq!(s_hang, N::RealField::zero(), epsilon = epsilon) {
@@ -1654,12 +1649,8 @@
         } else {
             let ta = ((N::RealField::one() - t) * hang).sin() / s_hang;
             let tb = (t * hang).sin() / s_hang;
-<<<<<<< HEAD
             let mut res = self.scale(ta);
             res.axpy(c_hang_sign.scale(tb), &**rhs, N::one());
-=======
-            let res = &**self * ta + &**rhs * tb * c_hang.signum();
->>>>>>> 74aefd9c
 
             Some(Unit::new_unchecked(res))
         }
