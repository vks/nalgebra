--- conflicted
+++ resolved
@@ -6,28 +6,17 @@
 #[cfg(feature = "serde-serialize")]
 use serde;
 
+#[cfg(feature = "abomonation-serialize")]
+use abomonation::Abomonation;
+
 use alga::general::{Real, SubsetOf};
 use alga::linear::Rotation;
 
 use core::{DefaultAllocator, MatrixN};
 use core::dimension::{DimName, DimNameSum, DimNameAdd, U1};
-<<<<<<< HEAD
-use core::storage::{Storage, OwnedStorage};
-use core::allocator::{Allocator, OwnedAllocator};
-use geometry::{TranslationBase, PointBase};
-
-#[cfg(feature = "abomonation-serialize")]
-use abomonation::Abomonation;
-
-
-/// An isometry that uses a data storage deduced from the allocator `A`.
-pub type OwnedIsometryBase<N, D, A, R> =
-    IsometryBase<N, D, <A as Allocator<N, D, U1>>::Buffer, R>;
-=======
 use core::storage::Owned;
 use core::allocator::Allocator;
 use geometry::{Translation, Point};
->>>>>>> 24275464
 
 /// A direct isometry, i.e., a rotation followed by a translation.
 #[repr(C)]
@@ -56,13 +45,13 @@
     _noconstruct: PhantomData<N>
 }
 
-<<<<<<< HEAD
 #[cfg(feature = "abomonation-serialize")]
-impl<N, D, S, R> Abomonation for IsometryBase<N, D, S, R>
+impl<N, D, R> Abomonation for IsometryBase<N, D, R>
     where N: Scalar,
           D: DimName,
           R: Abomonation,
-          TranslationBase<N, D, S>: Abomonation
+          TranslationBase<N, D>: Abomonation,
+          DefaultAllocator: Allocator<N, D>
 {
     unsafe fn entomb(&self, writer: &mut Vec<u8>) {
         self.rotation.entomb(writer);
@@ -80,12 +69,6 @@
     }
 }
 
-impl<N, D: DimName, S, R> IsometryBase<N, D, S, R>
-    where N: Real,
-          S: OwnedStorage<N, D, U1>,
-          R: Rotation<PointBase<N, D, S>>,
-          S::Alloc: OwnedAllocator<N, D, U1, S> {
-=======
 impl<N: Real + hash::Hash, D: DimName + hash::Hash, R: hash::Hash> hash::Hash for Isometry<N, D, R>
     where DefaultAllocator: Allocator<N, D>,
           Owned<N, D>: hash::Hash {
@@ -110,7 +93,7 @@
 
 impl<N: Real, D: DimName, R: Rotation<Point<N, D>>> Isometry<N, D, R>
     where DefaultAllocator: Allocator<N, D> {
->>>>>>> 24275464
+
     /// Creates a new isometry from its rotational and translational parts.
     #[inline]
     pub fn from_parts(translation: Translation<N, D>, rotation: R) -> Isometry<N, D, R> {
