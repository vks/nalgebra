use approx::{AbsDiffEq, RelativeEq, UlpsEq};
use num::Zero;
use std::fmt;
use std::hash;
#[cfg(feature = "abomonation-serialize")]
use std::io::{Result as IOResult, Write};

#[cfg(feature = "serde-serialize")]
use crate::base::storage::Owned;
#[cfg(feature = "serde-serialize")]
use serde::{Deserialize, Deserializer, Serialize, Serializer};

#[cfg(feature = "abomonation-serialize")]
use abomonation::Abomonation;

use alga::general::RealField;

use crate::base::dimension::{U1, U3, U4};
use crate::base::storage::{CStride, RStride};
use crate::base::{Matrix3, Matrix4, MatrixSlice, MatrixSliceMut, Unit, Vector3, Vector4};

use crate::geometry::{Point3, Rotation};

/// A quaternion. See the type alias `UnitQuaternion = Unit<Quaternion>` for a quaternion
/// that may be used as a rotation.
#[repr(C)]
#[derive(Debug)]
pub struct Quaternion<N: RealField> {
    /// This quaternion as a 4D vector of coordinates in the `[ x, y, z, w ]` storage order.
    pub coords: Vector4<N>,
}

#[cfg(feature = "abomonation-serialize")]
impl<N: RealField> Abomonation for Quaternion<N>
where Vector4<N>: Abomonation
{
    unsafe fn entomb<W: Write>(&self, writer: &mut W) -> IOResult<()> {
        self.coords.entomb(writer)
    }

    fn extent(&self) -> usize {
        self.coords.extent()
    }

    unsafe fn exhume<'a, 'b>(&'a mut self, bytes: &'b mut [u8]) -> Option<&'b mut [u8]> {
        self.coords.exhume(bytes)
    }
}

impl<N: RealField + Eq> Eq for Quaternion<N> {}

impl<N: RealField> PartialEq for Quaternion<N> {
    fn eq(&self, rhs: &Self) -> bool {
        self.coords == rhs.coords ||
        // Account for the double-covering of S², i.e. q = -q
        self.as_vector().iter().zip(rhs.as_vector().iter()).all(|(a, b)| *a == -*b)
    }
}

impl<N: RealField + hash::Hash> hash::Hash for Quaternion<N> {
    fn hash<H: hash::Hasher>(&self, state: &mut H) {
        self.coords.hash(state)
    }
}

impl<N: RealField> Copy for Quaternion<N> {}

impl<N: RealField> Clone for Quaternion<N> {
    #[inline]
    fn clone(&self) -> Self {
        Self::from(self.coords.clone())
    }
}

#[cfg(feature = "serde-serialize")]
impl<N: RealField> Serialize for Quaternion<N>
where Owned<N, U4>: Serialize
{
    fn serialize<S>(&self, serializer: S) -> Result<S::Ok, S::Error>
    where S: Serializer {
        self.coords.serialize(serializer)
    }
}

#[cfg(feature = "serde-serialize")]
impl<'a, N: RealField> Deserialize<'a> for Quaternion<N>
where Owned<N, U4>: Deserialize<'a>
{
    fn deserialize<Des>(deserializer: Des) -> Result<Self, Des::Error>
    where Des: Deserializer<'a> {
        let coords = Vector4::<N>::deserialize(deserializer)?;

        Ok(Self::from(coords))
    }
}

impl<N: RealField> Quaternion<N> {
    /// Moves this unit quaternion into one that owns its data.
    #[inline]
    #[deprecated(note = "This method is a no-op and will be removed in a future release.")]
    pub fn into_owned(self) -> Self {
        self
    }

    /// Clones this unit quaternion into one that owns its data.
    #[inline]
    #[deprecated(note = "This method is a no-op and will be removed in a future release.")]
    pub fn clone_owned(&self) -> Self {
        Self::from(self.coords.clone_owned())
    }

    /// Normalizes this quaternion.
    ///
    /// # Example
    /// ```
    /// # #[macro_use] extern crate approx;
    /// # use nalgebra::Quaternion;
    /// let q = Quaternion::new(1.0, 2.0, 3.0, 4.0);
    /// let q_normalized = q.normalize();
    /// relative_eq!(q_normalized.norm(), 1.0);
    /// ```
    #[inline]
    pub fn normalize(&self) -> Self {
        Self::from(self.coords.normalize())
    }

    /// The imaginary part of this quaternion.
    #[inline]
    pub fn imag(&self) -> Vector3<N> {
        self.coords.xyz()
    }

    /// The conjugate of this quaternion.
    ///
    /// # Example
    /// ```
    /// # use nalgebra::Quaternion;
    /// let q = Quaternion::new(1.0, 2.0, 3.0, 4.0);
    /// let conj = q.conjugate();
    /// assert!(conj.i == -2.0 && conj.j == -3.0 && conj.k == -4.0 && conj.w == 1.0);
    /// ```
    #[inline]
    pub fn conjugate(&self) -> Self {
        Self::from_parts(self.w, -self.imag())
    }

    /// Inverts this quaternion if it is not zero.
    ///
    /// # Example
    /// ```
    /// # #[macro_use] extern crate approx;
    /// # use nalgebra::Quaternion;
    /// let q = Quaternion::new(1.0, 2.0, 3.0, 4.0);
    /// let inv_q = q.try_inverse();
    ///
    /// assert!(inv_q.is_some());
    /// assert_relative_eq!(inv_q.unwrap() * q, Quaternion::identity());
    ///
    /// //Non-invertible case
    /// let q = Quaternion::new(0.0, 0.0, 0.0, 0.0);
    /// let inv_q = q.try_inverse();
    ///
    /// assert!(inv_q.is_none());
    /// ```
    #[inline]
    pub fn try_inverse(&self) -> Option<Self> {
        let mut res = Self::from(self.coords.clone_owned());

        if res.try_inverse_mut() {
            Some(res)
        } else {
            None
        }
    }

    /// Linear interpolation between two quaternion.
    ///
    /// Computes `self * (1 - t) + other * t`.
    ///
    /// # Example
    /// ```
    /// # use nalgebra::Quaternion;
    /// let q1 = Quaternion::new(1.0, 2.0, 3.0, 4.0);
    /// let q2 = Quaternion::new(10.0, 20.0, 30.0, 40.0);
    ///
    /// assert_eq!(q1.lerp(&q2, 0.1), Quaternion::new(1.9, 3.8, 5.7, 7.6));
    /// ```
    #[inline]
    pub fn lerp(&self, other: &Self, t: N) -> Self {
        self * (N::one() - t) + other * t
    }

    /// The vector part `(i, j, k)` of this quaternion.
    ///
    /// # Example
    /// ```
    /// # use nalgebra::Quaternion;
    /// let q = Quaternion::new(1.0, 2.0, 3.0, 4.0);
    /// assert_eq!(q.vector()[0], 2.0);
    /// assert_eq!(q.vector()[1], 3.0);
    /// assert_eq!(q.vector()[2], 4.0);
    /// ```
    #[inline]
    pub fn vector(&self) -> MatrixSlice<N, U3, U1, RStride<N, U4, U1>, CStride<N, U4, U1>> {
        self.coords.fixed_rows::<U3>(0)
    }

    /// The scalar part `w` of this quaternion.
    ///
    /// # Example
    /// ```
    /// # use nalgebra::Quaternion;
    /// let q = Quaternion::new(1.0, 2.0, 3.0, 4.0);
    /// assert_eq!(q.scalar(), 1.0);
    /// ```
    #[inline]
    pub fn scalar(&self) -> N {
        self.coords[3]
    }

    /// Reinterprets this quaternion as a 4D vector.
    ///
    /// # Example
    /// ```
    /// # use nalgebra::{Vector4, Quaternion};
    /// let q = Quaternion::new(1.0, 2.0, 3.0, 4.0);
    /// // Recall that the quaternion is stored internally as (i, j, k, w)
    /// // while the crate::new constructor takes the arguments as (w, i, j, k).
    /// assert_eq!(*q.as_vector(), Vector4::new(2.0, 3.0, 4.0, 1.0));
    /// ```
    #[inline]
    pub fn as_vector(&self) -> &Vector4<N> {
        &self.coords
    }

    /// The norm of this quaternion.
    ///
    /// # Example
    /// ```
    /// # #[macro_use] extern crate approx;
    /// # use nalgebra::Quaternion;
    /// let q = Quaternion::new(1.0, 2.0, 3.0, 4.0);
    /// assert_relative_eq!(q.norm(), 5.47722557, epsilon = 1.0e-6);
    /// ```
    #[inline]
    pub fn norm(&self) -> N {
        self.coords.norm()
    }

    /// A synonym for the norm of this quaternion.
    ///
    /// Aka the length.
    /// This is the same as `.norm()`
    ///
    /// # Example
    /// ```
    /// # #[macro_use] extern crate approx;
    /// # use nalgebra::Quaternion;
    /// let q = Quaternion::new(1.0, 2.0, 3.0, 4.0);
    /// assert_relative_eq!(q.magnitude(), 5.47722557, epsilon = 1.0e-6);
    /// ```
    #[inline]
    pub fn magnitude(&self) -> N {
        self.norm()
    }

    /// The squared norm of this quaternion.
    ///
    /// # Example
    /// ```
    /// # use nalgebra::Quaternion;
    /// let q = Quaternion::new(1.0, 2.0, 3.0, 4.0);
    /// assert_eq!(q.magnitude_squared(), 30.0);
    /// ```
    #[inline]
    pub fn norm_squared(&self) -> N {
        self.coords.norm_squared()
    }

    /// A synonym for the squared norm of this quaternion.
    ///
    /// Aka the squared length.
    /// This is the same as `.norm_squared()`
    ///
    /// # Example
    /// ```
    /// # use nalgebra::Quaternion;
    /// let q = Quaternion::new(1.0, 2.0, 3.0, 4.0);
    /// assert_eq!(q.magnitude_squared(), 30.0);
    /// ```
    #[inline]
    pub fn magnitude_squared(&self) -> N {
        self.norm_squared()
    }

    /// The dot product of two quaternions.
    ///
    /// # Example
    /// ```
    /// # use nalgebra::Quaternion;
    /// let q1 = Quaternion::new(1.0, 2.0, 3.0, 4.0);
    /// let q2 = Quaternion::new(5.0, 6.0, 7.0, 8.0);
    /// assert_eq!(q1.dot(&q2), 70.0);
    /// ```
    #[inline]
    pub fn dot(&self, rhs: &Self) -> N {
        self.coords.dot(&rhs.coords)
    }

    /// Calculates the inner product (also known as the dot product).
    /// See "Foundations of Game Engine Development, Volume 1: Mathematics" by Lengyel
    /// Formula 4.89.
    ///
    /// # Example
    /// ```
    /// # #[macro_use] extern crate approx;
    /// # use nalgebra::Quaternion;
    /// let a = Quaternion::new(0.0, 2.0, 3.0, 4.0);
    /// let b = Quaternion::new(0.0, 5.0, 2.0, 1.0);
    /// let expected = Quaternion::new(-20.0, 0.0, 0.0, 0.0);
    /// let result = a.inner(&b);
    /// assert_relative_eq!(expected, result, epsilon = 1.0e-5);
    #[inline]
    pub fn inner(&self, other: &Self) -> Self {
        (self * other + other * self).half()
    }

    /// Calculates the outer product (also known as the wedge product).
    /// See "Foundations of Game Engine Development, Volume 1: Mathematics" by Lengyel
    /// Formula 4.89.
    ///
    /// # Example
    /// ```
    /// # #[macro_use] extern crate approx;
    /// # use nalgebra::Quaternion;
    /// let a = Quaternion::new(0.0, 2.0, 3.0, 4.0);
    /// let b = Quaternion::new(0.0, 5.0, 2.0, 1.0);
    /// let expected = Quaternion::new(0.0, -5.0, 18.0, -11.0);
    /// let result = a.outer(&b);
    /// assert_relative_eq!(expected, result, epsilon = 1.0e-5);
    /// ```
    #[inline]
    pub fn outer(&self, other: &Self) -> Self {
        (self * other - other * self).half()
    }

    /// Calculates the projection of `self` onto `other` (also known as the parallel).
    /// See "Foundations of Game Engine Development, Volume 1: Mathematics" by Lengyel
    /// Formula 4.94.
    ///
    /// # Example
    /// ```
    /// # #[macro_use] extern crate approx;
    /// # use nalgebra::Quaternion;
    /// let a = Quaternion::new(0.0, 2.0, 3.0, 4.0);
    /// let b = Quaternion::new(0.0, 5.0, 2.0, 1.0);
    /// let expected = Quaternion::new(0.0, 3.333333333333333, 1.3333333333333333, 0.6666666666666666);
    /// let result = a.project(&b).unwrap();
    /// assert_relative_eq!(expected, result, epsilon = 1.0e-5);
    /// ```
    #[inline]
    pub fn project(&self, other: &Self) -> Option<Self> {
        self.inner(other).right_div(other)
    }

    /// Calculates the rejection of `self` from `other` (also known as the perpendicular).
    /// See "Foundations of Game Engine Development, Volume 1: Mathematics" by Lengyel
    /// Formula 4.94.
    ///
    /// # Example
    /// ```
    /// # #[macro_use] extern crate approx;
    /// # use nalgebra::Quaternion;
    /// let a = Quaternion::new(0.0, 2.0, 3.0, 4.0);
    /// let b = Quaternion::new(0.0, 5.0, 2.0, 1.0);
    /// let expected = Quaternion::new(0.0, -1.3333333333333333, 1.6666666666666665, 3.3333333333333335);
    /// let result = a.reject(&b).unwrap();
    /// assert_relative_eq!(expected, result, epsilon = 1.0e-5);
    /// ```
    #[inline]
    pub fn reject(&self, other: &Self) -> Option<Self> {
        self.outer(other).right_div(other)
    }

    /// The polar decomposition of this quaternion.
    ///
    /// Returns, from left to right: the quaternion norm, the half rotation angle, the rotation
    /// axis. If the rotation angle is zero, the rotation axis is set to `None`.
    ///
    /// # Example
    /// ```
    /// # use std::f32;
    /// # use nalgebra::{Vector3, Quaternion};
    /// let q = Quaternion::new(0.0, 5.0, 0.0, 0.0);
    /// let (norm, half_ang, axis) = q.polar_decomposition();
    /// assert_eq!(norm, 5.0);
    /// assert_eq!(half_ang, f32::consts::FRAC_PI_2);
    /// assert_eq!(axis, Some(Vector3::x_axis()));
    /// ```
    pub fn polar_decomposition(&self) -> (N, N, Option<Unit<Vector3<N>>>) {
        if let Some((q, n)) = Unit::try_new_and_get(*self, N::zero()) {
            if let Some(axis) = Unit::try_new(self.vector().clone_owned(), N::zero()) {
                let angle = q.angle() / crate::convert(2.0f64);

                (n, angle, Some(axis))
            } else {
                (n, N::zero(), None)
            }
        } else {
            (N::zero(), N::zero(), None)
        }
    }

    /// Compute the natural logarithm of a quaternion.
    ///
    /// # Example
    /// ```
    /// # #[macro_use] extern crate approx;
    /// # use nalgebra::Quaternion;
    /// let q = Quaternion::new(2.0, 5.0, 0.0, 0.0);
    /// assert_relative_eq!(q.ln(), Quaternion::new(1.683647, 1.190289, 0.0, 0.0), epsilon = 1.0e-6)
    /// ```
    #[inline]
    pub fn ln(&self) -> Self {
        let n = self.norm();
        let v = self.vector();
        let s = self.scalar();

        Self::from_parts(n.ln(), v.normalize() * (s / n).acos())
    }

    /// Compute the exponential of a quaternion.
    ///
    /// # Example
    /// ```
    /// # #[macro_use] extern crate approx;
    /// # use nalgebra::Quaternion;
    /// let q = Quaternion::new(1.683647, 1.190289, 0.0, 0.0);
    /// assert_relative_eq!(q.exp(), Quaternion::new(2.0, 5.0, 0.0, 0.0), epsilon = 1.0e-5)
    /// ```
    #[inline]
    pub fn exp(&self) -> Self {
        self.exp_eps(N::default_epsilon())
    }

    /// Compute the exponential of a quaternion. Returns the identity if the vector part of this quaternion
    /// has a norm smaller than `eps`.
    ///
    /// # Example
    /// ```
    /// # #[macro_use] extern crate approx;
    /// # use nalgebra::Quaternion;
    /// let q = Quaternion::new(1.683647, 1.190289, 0.0, 0.0);
    /// assert_relative_eq!(q.exp_eps(1.0e-6), Quaternion::new(2.0, 5.0, 0.0, 0.0), epsilon = 1.0e-5);
    ///
    /// // Singular case.
    /// let q = Quaternion::new(0.0000001, 0.0, 0.0, 0.0);
    /// assert_eq!(q.exp_eps(1.0e-6), Quaternion::identity());
    /// ```
    #[inline]
    pub fn exp_eps(&self, eps: N) -> Self {
        let v = self.vector();
        let nn = v.norm_squared();

        if nn <= eps * eps {
            Self::identity()
        } else {
            let w_exp = self.scalar().exp();
            let n = nn.sqrt();
            let nv = v * (w_exp * n.sin() / n);

            Self::from_parts(w_exp * n.cos(), nv)
        }
    }

    /// Raise the quaternion to a given floating power.
    ///
    /// # Example
    /// ```
    /// # #[macro_use] extern crate approx;
    /// # use nalgebra::Quaternion;
    /// let q = Quaternion::new(1.0, 2.0, 3.0, 4.0);
    /// assert_relative_eq!(q.powf(1.5), Quaternion::new( -6.2576659, 4.1549037, 6.2323556, 8.3098075), epsilon = 1.0e-6);
    /// ```
    #[inline]
    pub fn powf(&self, n: N) -> Self {
        (self.ln() * n).exp()
    }

    /// Transforms this quaternion into its 4D vector form (Vector part, Scalar part).
    ///
    /// # Example
    /// ```
    /// # use nalgebra::{Quaternion, Vector4};
    /// let mut q = Quaternion::identity();
    /// *q.as_vector_mut() = Vector4::new(1.0, 2.0, 3.0, 4.0);
    /// assert!(q.i == 1.0 && q.j == 2.0 && q.k == 3.0 && q.w == 4.0);
    /// ```
    #[inline]
    pub fn as_vector_mut(&mut self) -> &mut Vector4<N> {
        &mut self.coords
    }

    /// The mutable vector part `(i, j, k)` of this quaternion.
    ///
    /// # Example
    /// ```
    /// # use nalgebra::{Quaternion, Vector4};
    /// let mut q = Quaternion::identity();
    /// {
    ///     let mut v = q.vector_mut();
    ///     v[0] = 2.0;
    ///     v[1] = 3.0;
    ///     v[2] = 4.0;
    /// }
    /// assert!(q.i == 2.0 && q.j == 3.0 && q.k == 4.0 && q.w == 1.0);
    /// ```
    #[inline]
    pub fn vector_mut(
        &mut self,
    ) -> MatrixSliceMut<N, U3, U1, RStride<N, U4, U1>, CStride<N, U4, U1>> {
        self.coords.fixed_rows_mut::<U3>(0)
    }

    /// Replaces this quaternion by its conjugate.
    ///
    /// # Example
    /// ```
    /// # use nalgebra::Quaternion;
    /// let mut q = Quaternion::new(1.0, 2.0, 3.0, 4.0);
    /// q.conjugate_mut();
    /// assert!(q.i == -2.0 && q.j == -3.0 && q.k == -4.0 && q.w == 1.0);
    /// ```
    #[inline]
    pub fn conjugate_mut(&mut self) {
        self.coords[0] = -self.coords[0];
        self.coords[1] = -self.coords[1];
        self.coords[2] = -self.coords[2];
    }

    /// Inverts this quaternion in-place if it is not zero.
    ///
    /// # Example
    /// ```
    /// # #[macro_use] extern crate approx;
    /// # use nalgebra::Quaternion;
    /// let mut q = Quaternion::new(1.0, 2.0, 3.0, 4.0);
    ///
    /// assert!(q.try_inverse_mut());
    /// assert_relative_eq!(q * Quaternion::new(1.0, 2.0, 3.0, 4.0), Quaternion::identity());
    ///
    /// //Non-invertible case
    /// let mut q = Quaternion::new(0.0, 0.0, 0.0, 0.0);
    /// assert!(!q.try_inverse_mut());
    /// ```
    #[inline]
    pub fn try_inverse_mut(&mut self) -> bool {
        let norm_squared = self.norm_squared();

        if relative_eq!(&norm_squared, &N::zero()) {
            false
        } else {
            self.conjugate_mut();
            self.coords /= norm_squared;

            true
        }
    }

    /// Normalizes this quaternion.
    ///
    /// # Example
    /// ```
    /// # #[macro_use] extern crate approx;
    /// # use nalgebra::Quaternion;
    /// let mut q = Quaternion::new(1.0, 2.0, 3.0, 4.0);
    /// q.normalize_mut();
    /// assert_relative_eq!(q.norm(), 1.0);
    /// ```
    #[inline]
    pub fn normalize_mut(&mut self) -> N {
        self.coords.normalize_mut()
    }

    /// Calculates square of a quaternion.
    #[inline]
    pub fn squared(&self) -> Self {
        self * self
    }

    /// Divides quaternion into two.
    #[inline]
    pub fn half(&self) -> Self {
        self / crate::convert(2.0f64)
    }

    /// Calculates square root.
    #[inline]
    pub fn sqrt(&self) -> Self {
        self.powf(crate::convert(0.5))
    }

    /// Check if the quaternion is pure.
    #[inline]
    pub fn is_pure(&self) -> bool {
        self.w.is_zero()
    }

    /// Convert quaternion to pure quaternion.
    #[inline]
    pub fn pure(&self) -> Self {
        Self::from_imag(self.imag())
    }

    /// Left quaternionic division.
    ///
    /// Calculates B<sup>-1</sup> * A where A = self, B = other.
    #[inline]
    pub fn left_div(&self, other: &Self) -> Option<Self> {
        other.try_inverse().map(|inv| inv * self)
    }

    /// Right quaternionic division.
    ///
    /// Calculates A * B<sup>-1</sup> where A = self, B = other.
    ///
    /// # Example
    /// ```
    /// # #[macro_use] extern crate approx;
    /// # use nalgebra::Quaternion;
    /// let a = Quaternion::new(0.0, 1.0, 2.0, 3.0);
    /// let b = Quaternion::new(0.0, 5.0, 2.0, 1.0);
    /// let result = a.right_div(&b).unwrap();
    /// let expected = Quaternion::new(0.4, 0.13333333333333336, -0.4666666666666667, 0.26666666666666666);
    /// assert_relative_eq!(expected, result, epsilon = 1.0e-7);
    /// ```
    #[inline]
    pub fn right_div(&self, other: &Self) -> Option<Self> {
        other.try_inverse().map(|inv| self * inv)
    }

    /// Calculates the quaternionic cosinus.
    ///
    /// # Example
    /// ```
    /// # #[macro_use] extern crate approx;
    /// # use nalgebra::Quaternion;
    /// let input = Quaternion::new(1.0, 2.0, 3.0, 4.0);
    /// let expected = Quaternion::new(58.93364616794395, -34.086183690465596, -51.1292755356984, -68.17236738093119);
    /// let result = input.cos();
    /// assert_relative_eq!(expected, result, epsilon = 1.0e-7);
    /// ```
    #[inline]
    pub fn cos(&self) -> Self {
        let z = self.imag().magnitude();
        let w = -self.w.sin() * z.sinhc();
        Self::from_parts(self.w.cos() * z.cosh(), self.imag() * w)
    }

    /// Calculates the quaternionic arccosinus.
    ///
    /// # Example
    /// ```
    /// # #[macro_use] extern crate approx;
    /// # use nalgebra::Quaternion;
    /// let input = Quaternion::new(1.0, 2.0, 3.0, 4.0);
    /// let result = input.cos().acos();
    /// assert_relative_eq!(input, result, epsilon = 1.0e-7);
    /// ```
    #[inline]
    pub fn acos(&self) -> Self {
        let u = Self::from_imag(self.imag().normalize());
        let identity = Self::identity();

        let z = (self + (self.squared() - identity).sqrt()).ln();

        -(u * z)
    }

    /// Calculates the quaternionic sinus.
    ///
    /// # Example
    /// ```
    /// # #[macro_use] extern crate approx;
    /// # use nalgebra::Quaternion;
    /// let input = Quaternion::new(1.0, 2.0, 3.0, 4.0);
    /// let expected = Quaternion::new(91.78371578403467, 21.886486853029176, 32.82973027954377, 43.77297370605835);
    /// let result = input.sin();
    /// assert_relative_eq!(expected, result, epsilon = 1.0e-7);
    /// ```
    #[inline]
    pub fn sin(&self) -> Self {
        let z = self.imag().magnitude();
        let w = self.w.cos() * z.sinhc();
        Self::from_parts(self.w.sin() * z.cosh(), self.imag() * w)
    }

    /// Calculates the quaternionic arcsinus.
    ///
    /// # Example
    /// ```
    /// # #[macro_use] extern crate approx;
    /// # use nalgebra::Quaternion;
    /// let input = Quaternion::new(1.0, 2.0, 3.0, 4.0);
    /// let result = input.sin().asin();
    /// assert_relative_eq!(input, result, epsilon = 1.0e-7);
    /// ```
    #[inline]
    pub fn asin(&self) -> Self {
        let u = Self::from_imag(self.imag().normalize());
        let identity = Self::identity();

        let z = ((u * self) + (identity - self.squared()).sqrt()).ln();

        -(u * z)
    }

    /// Calculates the quaternionic tangent.
    ///
    /// # Example
    /// ```
    /// # #[macro_use] extern crate approx;
    /// # use nalgebra::Quaternion;
    /// let input = Quaternion::new(1.0, 2.0, 3.0, 4.0);
    /// let expected = Quaternion::new(0.00003821631725009489, 0.3713971716439371, 0.5570957574659058, 0.7427943432878743);
    /// let result = input.tan();
    /// assert_relative_eq!(expected, result, epsilon = 1.0e-7);
    /// ```
    #[inline]
    pub fn tan(&self) -> Self {
        self.sin().right_div(&self.cos()).unwrap()
    }

    /// Calculates the quaternionic arctangent.
    ///
    /// # Example
    /// ```
    /// # #[macro_use] extern crate approx;
    /// # use nalgebra::Quaternion;
    /// let input = Quaternion::new(1.0, 2.0, 3.0, 4.0);
    /// let result = input.tan().atan();
    /// assert_relative_eq!(input, result, epsilon = 1.0e-7);
    /// ```
    #[inline]
    pub fn atan(&self) -> Self {
        let u = Self::from_imag(self.imag().normalize());
        let num = u + self;
        let den = u - self;
        let fr = num.right_div(&den).unwrap();
        let ln = fr.ln();
        (u.half()) * ln
    }

    /// Calculates the hyperbolic quaternionic sinus.
    ///
    /// # Example
    /// ```
    /// # #[macro_use] extern crate approx;
    /// # use nalgebra::Quaternion;
    /// let input = Quaternion::new(1.0, 2.0, 3.0, 4.0);
    /// let expected = Quaternion::new(0.7323376060463428, -0.4482074499805421, -0.6723111749708133, -0.8964148999610843);
    /// let result = input.sinh();
    /// assert_relative_eq!(expected, result, epsilon = 1.0e-7);
    /// ```
    #[inline]
    pub fn sinh(&self) -> Self {
        (self.exp() - (-self).exp()).half()
    }

    /// Calculates the hyperbolic quaternionic arcsinus.
    ///
    /// # Example
    /// ```
    /// # #[macro_use] extern crate approx;
    /// # use nalgebra::Quaternion;
    /// let input = Quaternion::new(1.0, 2.0, 3.0, 4.0);
    /// let expected = Quaternion::new(2.385889902585242, 0.514052600662788, 0.7710789009941821, 1.028105201325576);
    /// let result = input.asinh();
    /// assert_relative_eq!(expected, result, epsilon = 1.0e-7);
    /// ```
    #[inline]
    pub fn asinh(&self) -> Self {
        let identity = Self::identity();
        (self + (identity + self.squared()).sqrt()).ln()
    }

    /// Calculates the hyperbolic quaternionic cosinus.
    ///
    /// # Example
    /// ```
    /// # #[macro_use] extern crate approx;
    /// # use nalgebra::Quaternion;
    /// let input = Quaternion::new(1.0, 2.0, 3.0, 4.0);
    /// let expected = Quaternion::new(0.9615851176369566, -0.3413521745610167, -0.5120282618415251, -0.6827043491220334);
    /// let result = input.cosh();
    /// assert_relative_eq!(expected, result, epsilon = 1.0e-7);
    /// ```
    #[inline]
    pub fn cosh(&self) -> Self {
        (self.exp() + (-self).exp()).half()
    }

    /// Calculates the hyperbolic quaternionic arccosinus.
    ///
    /// # Example
    /// ```
    /// # #[macro_use] extern crate approx;
    /// # use nalgebra::Quaternion;
    /// let input = Quaternion::new(1.0, 2.0, 3.0, 4.0);
    /// let expected = Quaternion::new(2.4014472020074007, 0.5162761016176176, 0.7744141524264264, 1.0325522032352352);
    /// let result = input.acosh();
    /// assert_relative_eq!(expected, result, epsilon = 1.0e-7);
    /// ```
    #[inline]
    pub fn acosh(&self) -> Self {
        let identity = Self::identity();
        (self + (self + identity).sqrt() * (self - identity).sqrt()).ln()
    }

    /// Calculates the hyperbolic quaternionic tangent.
    ///
    /// # Example
    /// ```
    /// # #[macro_use] extern crate approx;
    /// # use nalgebra::Quaternion;
    /// let input = Quaternion::new(1.0, 2.0, 3.0, 4.0);
    /// let expected = Quaternion::new(1.0248695360556623, -0.10229568178876419, -0.1534435226831464, -0.20459136357752844);
    /// let result = input.tanh();
    /// assert_relative_eq!(expected, result, epsilon = 1.0e-7);
    /// ```
    #[inline]
    pub fn tanh(&self) -> Self {
        self.sinh().right_div(&self.cosh()).unwrap()
    }

    /// Calculates the hyperbolic quaternionic arctangent.
    ///
    /// # Example
    /// ```
    /// # #[macro_use] extern crate approx;
    /// # use nalgebra::Quaternion;
    /// let input = Quaternion::new(1.0, 2.0, 3.0, 4.0);
    /// let expected = Quaternion::new(0.03230293287000163, 0.5173453683196951, 0.7760180524795426, 1.0346907366393903);
    /// let result = input.atanh();
    /// assert_relative_eq!(expected, result, epsilon = 1.0e-7);
    /// ```
    #[inline]
    pub fn atanh(&self) -> Self {
        let identity = Self::identity();
        ((identity + self).ln() - (identity - self).ln()).half()
    }
}

impl<N: RealField + AbsDiffEq<Epsilon = N>> AbsDiffEq for Quaternion<N> {
    type Epsilon = N;

    #[inline]
    fn default_epsilon() -> Self::Epsilon {
        N::default_epsilon()
    }

    #[inline]
    fn abs_diff_eq(&self, other: &Self, epsilon: Self::Epsilon) -> bool {
        self.as_vector().abs_diff_eq(other.as_vector(), epsilon) ||
        // Account for the double-covering of S², i.e. q = -q
        self.as_vector().iter().zip(other.as_vector().iter()).all(|(a, b)| a.abs_diff_eq(&-*b, epsilon))
    }
}

impl<N: RealField + RelativeEq<Epsilon = N>> RelativeEq for Quaternion<N> {
    #[inline]
    fn default_max_relative() -> Self::Epsilon {
        N::default_max_relative()
    }

    #[inline]
    fn relative_eq(
        &self,
        other: &Self,
        epsilon: Self::Epsilon,
        max_relative: Self::Epsilon,
    ) -> bool
    {
        self.as_vector().relative_eq(other.as_vector(), epsilon, max_relative) ||
        // Account for the double-covering of S², i.e. q = -q
        self.as_vector().iter().zip(other.as_vector().iter()).all(|(a, b)| a.relative_eq(&-*b, epsilon, max_relative))
    }
}

impl<N: RealField + UlpsEq<Epsilon = N>> UlpsEq for Quaternion<N> {
    #[inline]
    fn default_max_ulps() -> u32 {
        N::default_max_ulps()
    }

    #[inline]
    fn ulps_eq(&self, other: &Self, epsilon: Self::Epsilon, max_ulps: u32) -> bool {
        self.as_vector().ulps_eq(other.as_vector(), epsilon, max_ulps) ||
        // Account for the double-covering of S², i.e. q = -q.
        self.as_vector().iter().zip(other.as_vector().iter()).all(|(a, b)| a.ulps_eq(&-*b, epsilon, max_ulps))
    }
}

impl<N: RealField + fmt::Display> fmt::Display for Quaternion<N> {
    fn fmt(&self, f: &mut fmt::Formatter) -> fmt::Result {
        write!(
            f,
            "Quaternion {} − ({}, {}, {})",
            self[3], self[0], self[1], self[2]
        )
    }
}

/// A unit quaternions. May be used to represent a rotation.
pub type UnitQuaternion<N> = Unit<Quaternion<N>>;

impl<N: RealField> UnitQuaternion<N> {
    /// Moves this unit quaternion into one that owns its data.
    #[inline]
    #[deprecated(
        note = "This method is unnecessary and will be removed in a future release. Use `.clone()` instead."
    )]
    pub fn into_owned(self) -> Self {
        self
    }

    /// Clones this unit quaternion into one that owns its data.
    #[inline]
    #[deprecated(
        note = "This method is unnecessary and will be removed in a future release. Use `.clone()` instead."
    )]
    pub fn clone_owned(&self) -> Self {
        *self
    }

    /// The rotation angle in [0; pi] of this unit quaternion.
    ///
    /// # Example
    /// ```
    /// # use nalgebra::{Unit, UnitQuaternion, Vector3};
    /// let axis = Unit::new_normalize(Vector3::new(1.0, 2.0, 3.0));
    /// let rot = UnitQuaternion::from_axis_angle(&axis, 1.78);
    /// assert_eq!(rot.angle(), 1.78);
    /// ```
    #[inline]
    pub fn angle(&self) -> N {
        let w = self.quaternion().scalar().abs();
<<<<<<< HEAD

        // Handle inaccuracies that make break `.acos`.
        if w >= N::one() {
            N::zero()
        } else {
            w.acos() * crate::convert(2.0f64)
        }
=======
	self.quaternion().imag().norm().atan2(w) * ::convert(2.0f64)
>>>>>>> 74aefd9c
    }

    /// The underlying quaternion.
    ///
    /// Same as `self.as_ref()`.
    ///
    /// # Example
    /// ```
    /// # use nalgebra::{UnitQuaternion, Quaternion};
    /// let axis = UnitQuaternion::identity();
    /// assert_eq!(*axis.quaternion(), Quaternion::new(1.0, 0.0, 0.0, 0.0));
    /// ```
    #[inline]
    pub fn quaternion(&self) -> &Quaternion<N> {
        self.as_ref()
    }

    /// Compute the conjugate of this unit quaternion.
    ///
    /// # Example
    /// ```
    /// # use nalgebra::{Unit, UnitQuaternion, Vector3};
    /// let axis = Unit::new_normalize(Vector3::new(1.0, 2.0, 3.0));
    /// let rot = UnitQuaternion::from_axis_angle(&axis, 1.78);
    /// let conj = rot.conjugate();
    /// assert_eq!(conj, UnitQuaternion::from_axis_angle(&-axis, 1.78));
    /// ```
    #[inline]
    pub fn conjugate(&self) -> Self {
        Self::new_unchecked(self.as_ref().conjugate())
    }

    /// Inverts this quaternion if it is not zero.
    ///
    /// # Example
    /// ```
    /// # use nalgebra::{Unit, UnitQuaternion, Vector3};
    /// let axis = Unit::new_normalize(Vector3::new(1.0, 2.0, 3.0));
    /// let rot = UnitQuaternion::from_axis_angle(&axis, 1.78);
    /// let inv = rot.inverse();
    /// assert_eq!(rot * inv, UnitQuaternion::identity());
    /// assert_eq!(inv * rot, UnitQuaternion::identity());
    /// ```
    #[inline]
    pub fn inverse(&self) -> Self {
        self.conjugate()
    }

    /// The rotation angle needed to make `self` and `other` coincide.
    ///
    /// # Example
    /// ```
    /// # #[macro_use] extern crate approx;
    /// # use nalgebra::{UnitQuaternion, Vector3};
    /// let rot1 = UnitQuaternion::from_axis_angle(&Vector3::y_axis(), 1.0);
    /// let rot2 = UnitQuaternion::from_axis_angle(&Vector3::x_axis(), 0.1);
    /// assert_relative_eq!(rot1.angle_to(&rot2), 1.0045657, epsilon = 1.0e-6);
    /// ```
    #[inline]
    pub fn angle_to(&self, other: &Self) -> N {
        let delta = self.rotation_to(other);
        delta.angle()
    }

    /// The unit quaternion needed to make `self` and `other` coincide.
    ///
    /// The result is such that: `self.rotation_to(other) * self == other`.
    ///
    /// # Example
    /// ```
    /// # #[macro_use] extern crate approx;
    /// # use nalgebra::{UnitQuaternion, Vector3};
    /// let rot1 = UnitQuaternion::from_axis_angle(&Vector3::y_axis(), 1.0);
    /// let rot2 = UnitQuaternion::from_axis_angle(&Vector3::x_axis(), 0.1);
    /// let rot_to = rot1.rotation_to(&rot2);
    /// assert_relative_eq!(rot_to * rot1, rot2, epsilon = 1.0e-6);
    /// ```
    #[inline]
    pub fn rotation_to(&self, other: &Self) -> Self{
        other / self
    }

    /// Linear interpolation between two unit quaternions.
    ///
    /// The result is not normalized.
    ///
    /// # Example
    /// ```
    /// # use nalgebra::{UnitQuaternion, Quaternion};
    /// let q1 = UnitQuaternion::new_normalize(Quaternion::new(1.0, 0.0, 0.0, 0.0));
    /// let q2 = UnitQuaternion::new_normalize(Quaternion::new(0.0, 1.0, 0.0, 0.0));
    /// assert_eq!(q1.lerp(&q2, 0.1), Quaternion::new(0.9, 0.1, 0.0, 0.0));
    /// ```
    #[inline]
    pub fn lerp(&self, other: &Self, t: N) -> Quaternion<N> {
        self.as_ref().lerp(other.as_ref(), t)
    }

    /// Normalized linear interpolation between two unit quaternions.
    ///
    /// This is the same as `self.lerp` except that the result is normalized.
    ///
    /// # Example
    /// ```
    /// # use nalgebra::{UnitQuaternion, Quaternion};
    /// let q1 = UnitQuaternion::new_normalize(Quaternion::new(1.0, 0.0, 0.0, 0.0));
    /// let q2 = UnitQuaternion::new_normalize(Quaternion::new(0.0, 1.0, 0.0, 0.0));
    /// assert_eq!(q1.nlerp(&q2, 0.1), UnitQuaternion::new_normalize(Quaternion::new(0.9, 0.1, 0.0, 0.0)));
    /// ```
    #[inline]
    pub fn nlerp(&self, other: &Self, t: N) -> Self {
        let mut res = self.lerp(other, t);
        let _ = res.normalize_mut();

        Self::new_unchecked(res)
    }

    /// Spherical linear interpolation between two unit quaternions.
    ///
    /// Panics if the angle between both quaternion is 180 degrees (in which case the interpolation
    /// is not well-defined). Use `.try_slerp` instead to avoid the panic.
    #[inline]
    pub fn slerp(&self, other: &Self, t: N) -> Self {
        Unit::new_unchecked(Quaternion::from(
            Unit::new_unchecked(self.coords)
                .slerp(&Unit::new_unchecked(other.coords), t)
                .into_inner(),
        ))
    }

    /// Computes the spherical linear interpolation between two unit quaternions or returns `None`
    /// if both quaternions are approximately 180 degrees apart (in which case the interpolation is
    /// not well-defined).
    ///
    /// # Arguments
    /// * `self`: the first quaternion to interpolate from.
    /// * `other`: the second quaternion to interpolate toward.
    /// * `t`: the interpolation parameter. Should be between 0 and 1.
    /// * `epsilon`: the value below which the sinus of the angle separating both quaternion
    /// must be to return `None`.
    #[inline]
    pub fn try_slerp(
        &self,
        other: &Self,
        t: N,
        epsilon: N,
    ) -> Option<Self>
    {
        Unit::new_unchecked(self.coords)
            .try_slerp(&Unit::new_unchecked(other.coords), t, epsilon)
            .map(|q| Unit::new_unchecked(Quaternion::from(q.into_inner())))
    }

    /// Compute the conjugate of this unit quaternion in-place.
    #[inline]
    pub fn conjugate_mut(&mut self) {
        self.as_mut_unchecked().conjugate_mut()
    }

    /// Inverts this quaternion if it is not zero.
    ///
    /// # Example
    /// ```
    /// # #[macro_use] extern crate approx;
    /// # use nalgebra::{UnitQuaternion, Vector3, Unit};
    /// let axisangle = Vector3::new(0.1, 0.2, 0.3);
    /// let mut rot = UnitQuaternion::new(axisangle);
    /// rot.inverse_mut();
    /// assert_relative_eq!(rot * UnitQuaternion::new(axisangle), UnitQuaternion::identity());
    /// assert_relative_eq!(UnitQuaternion::new(axisangle) * rot, UnitQuaternion::identity());
    /// ```
    #[inline]
    pub fn inverse_mut(&mut self) {
        self.as_mut_unchecked().conjugate_mut()
    }

    /// The rotation axis of this unit quaternion or `None` if the rotation is zero.
    ///
    /// # Example
    /// ```
    /// # use nalgebra::{UnitQuaternion, Vector3, Unit};
    /// let axis = Unit::new_normalize(Vector3::new(1.0, 2.0, 3.0));
    /// let angle = 1.2;
    /// let rot = UnitQuaternion::from_axis_angle(&axis, angle);
    /// assert_eq!(rot.axis(), Some(axis));
    ///
    /// // Case with a zero angle.
    /// let rot = UnitQuaternion::from_axis_angle(&axis, 0.0);
    /// assert!(rot.axis().is_none());
    /// ```
    #[inline]
    pub fn axis(&self) -> Option<Unit<Vector3<N>>> {
        let v = if self.quaternion().scalar() >= N::zero() {
            self.as_ref().vector().clone_owned()
        } else {
            -self.as_ref().vector()
        };

        Unit::try_new(v, N::zero())
    }

    /// The rotation axis of this unit quaternion multiplied by the rotation angle.
    ///
    /// # Example
    /// ```
    /// # #[macro_use] extern crate approx;
    /// # use nalgebra::{UnitQuaternion, Vector3, Unit};
    /// let axisangle = Vector3::new(0.1, 0.2, 0.3);
    /// let rot = UnitQuaternion::new(axisangle);
    /// assert_relative_eq!(rot.scaled_axis(), axisangle, epsilon = 1.0e-6);
    /// ```
    #[inline]
    pub fn scaled_axis(&self) -> Vector3<N> {
        if let Some(axis) = self.axis() {
            axis.into_inner() * self.angle()
        } else {
            Vector3::zero()
        }
    }

    /// The rotation axis and angle in ]0, pi] of this unit quaternion.
    ///
    /// Returns `None` if the angle is zero.
    ///
    /// # Example
    /// ```
    /// # use nalgebra::{UnitQuaternion, Vector3, Unit};
    /// let axis = Unit::new_normalize(Vector3::new(1.0, 2.0, 3.0));
    /// let angle = 1.2;
    /// let rot = UnitQuaternion::from_axis_angle(&axis, angle);
    /// assert_eq!(rot.axis_angle(), Some((axis, angle)));
    ///
    /// // Case with a zero angle.
    /// let rot = UnitQuaternion::from_axis_angle(&axis, 0.0);
    /// assert!(rot.axis_angle().is_none());
    /// ```
    #[inline]
    pub fn axis_angle(&self) -> Option<(Unit<Vector3<N>>, N)> {
        self.axis().map(|axis| (axis, self.angle()))
    }

    /// Compute the exponential of a quaternion.
    ///
    /// Note that this function yields a `Quaternion<N>` because it loses the unit property.
    #[inline]
    pub fn exp(&self) -> Quaternion<N> {
        self.as_ref().exp()
    }

    /// Compute the natural logarithm of a quaternion.
    ///
    /// Note that this function yields a `Quaternion<N>` because it loses the unit property.
    /// The vector part of the return value corresponds to the axis-angle representation (divided
    /// by 2.0) of this unit quaternion.
    ///
    /// # Example
    /// ```
    /// # #[macro_use] extern crate approx;
    /// # use nalgebra::{Vector3, UnitQuaternion};
    /// let axisangle = Vector3::new(0.1, 0.2, 0.3);
    /// let q = UnitQuaternion::new(axisangle);
    /// assert_relative_eq!(q.ln().vector().into_owned(), axisangle, epsilon = 1.0e-6);
    /// ```
    #[inline]
    pub fn ln(&self) -> Quaternion<N> {
        if let Some(v) = self.axis() {
            Quaternion::from_imag(v.into_inner() * self.angle())
        } else {
            Quaternion::zero()
        }
    }

    /// Raise the quaternion to a given floating power.
    ///
    /// This returns the unit quaternion that identifies a rotation with axis `self.axis()` and
    /// angle `self.angle() × n`.
    ///
    /// # Example
    /// ```
    /// # #[macro_use] extern crate approx;
    /// # use nalgebra::{UnitQuaternion, Vector3, Unit};
    /// let axis = Unit::new_normalize(Vector3::new(1.0, 2.0, 3.0));
    /// let angle = 1.2;
    /// let rot = UnitQuaternion::from_axis_angle(&axis, angle);
    /// let pow = rot.powf(2.0);
    /// assert_relative_eq!(pow.axis().unwrap(), axis, epsilon = 1.0e-6);
    /// assert_eq!(pow.angle(), 2.4);
    /// ```
    #[inline]
    pub fn powf(&self, n: N) -> Self {
        if let Some(v) = self.axis() {
            Self::from_axis_angle(&v, self.angle() * n)
        } else {
            Self::identity()
        }
    }

    /// Builds a rotation matrix from this unit quaternion.
    ///
    /// # Example
    ///
    /// ```
    /// # #[macro_use] extern crate approx;
    /// # use std::f32;
    /// # use nalgebra::{UnitQuaternion, Vector3, Matrix3};
    /// let q = UnitQuaternion::from_axis_angle(&Vector3::z_axis(), f32::consts::FRAC_PI_6);
    /// let rot = q.to_rotation_matrix();
    /// let expected = Matrix3::new(0.8660254, -0.5,      0.0,
    ///                             0.5,       0.8660254, 0.0,
    ///                             0.0,       0.0,       1.0);
    ///
    /// assert_relative_eq!(*rot.matrix(), expected, epsilon = 1.0e-6);
    /// ```
    #[inline]
    pub fn to_rotation_matrix(&self) -> Rotation<N, U3> {
        let i = self.as_ref()[0];
        let j = self.as_ref()[1];
        let k = self.as_ref()[2];
        let w = self.as_ref()[3];

        let ww = w * w;
        let ii = i * i;
        let jj = j * j;
        let kk = k * k;
        let ij = i * j * crate::convert(2.0f64);
        let wk = w * k * crate::convert(2.0f64);
        let wj = w * j * crate::convert(2.0f64);
        let ik = i * k * crate::convert(2.0f64);
        let jk = j * k * crate::convert(2.0f64);
        let wi = w * i * crate::convert(2.0f64);

        Rotation::from_matrix_unchecked(Matrix3::new(
            ww + ii - jj - kk,
            ij - wk,
            wj + ik,
            wk + ij,
            ww - ii + jj - kk,
            jk - wi,
            ik - wj,
            wi + jk,
            ww - ii - jj + kk,
        ))
    }

    /// Converts this unit quaternion into its equivalent Euler angles.
    ///
    /// The angles are produced in the form (roll, pitch, yaw).
    #[inline]
    #[deprecated(note = "This is renamed to use `.euler_angles()`.")]
    pub fn to_euler_angles(&self) -> (N, N, N) {
        self.euler_angles()
    }

    /// Retrieves the euler angles corresponding to this unit quaternion.
    ///
    /// The angles are produced in the form (roll, pitch, yaw).
    ///
    /// # Example
    /// ```
    /// # #[macro_use] extern crate approx;
    /// # use nalgebra::UnitQuaternion;
    /// let rot = UnitQuaternion::from_euler_angles(0.1, 0.2, 0.3);
    /// let euler = rot.euler_angles();
    /// assert_relative_eq!(euler.0, 0.1, epsilon = 1.0e-6);
    /// assert_relative_eq!(euler.1, 0.2, epsilon = 1.0e-6);
    /// assert_relative_eq!(euler.2, 0.3, epsilon = 1.0e-6);
    /// ```
    #[inline]
    pub fn euler_angles(&self) -> (N, N, N) {
        self.to_rotation_matrix().euler_angles()
    }

    /// Converts this unit quaternion into its equivalent homogeneous transformation matrix.
    ///
    /// # Example
    ///
    /// ```
    /// # #[macro_use] extern crate approx;
    /// # use std::f32;
    /// # use nalgebra::{UnitQuaternion, Vector3, Matrix4};
    /// let rot = UnitQuaternion::from_axis_angle(&Vector3::z_axis(), f32::consts::FRAC_PI_6);
    /// let expected = Matrix4::new(0.8660254, -0.5,      0.0, 0.0,
    ///                             0.5,       0.8660254, 0.0, 0.0,
    ///                             0.0,       0.0,       1.0, 0.0,
    ///                             0.0,       0.0,       0.0, 1.0);
    ///
    /// assert_relative_eq!(rot.to_homogeneous(), expected, epsilon = 1.0e-6);
    /// ```
    #[inline]
    pub fn to_homogeneous(&self) -> Matrix4<N> {
        self.to_rotation_matrix().to_homogeneous()
    }

    /// Rotate a point by this unit quaternion.
    ///
    /// This is the same as the multiplication `self * pt`.
    ///
    /// # Example
    ///
    /// ```
    /// # #[macro_use] extern crate approx;
    /// # use std::f32;
    /// # use nalgebra::{UnitQuaternion, Vector3, Point3};
    /// let rot = UnitQuaternion::from_axis_angle(&Vector3::y_axis(), f32::consts::FRAC_PI_2);
    /// let transformed_point = rot.transform_point(&Point3::new(1.0, 2.0, 3.0));
    ///
    /// assert_relative_eq!(transformed_point, Point3::new(3.0, 2.0, -1.0), epsilon = 1.0e-6);
    /// ```
    #[inline]
    pub fn transform_point(&self, pt: &Point3<N>) -> Point3<N> {
        self * pt
    }

    /// Rotate a vector by this unit quaternion.
    ///
    /// This is the same as the multiplication `self * v`.
    ///
    /// # Example
    ///
    /// ```
    /// # #[macro_use] extern crate approx;
    /// # use std::f32;
    /// # use nalgebra::{UnitQuaternion, Vector3};
    /// let rot = UnitQuaternion::from_axis_angle(&Vector3::y_axis(), f32::consts::FRAC_PI_2);
    /// let transformed_vector = rot.transform_vector(&Vector3::new(1.0, 2.0, 3.0));
    ///
    /// assert_relative_eq!(transformed_vector, Vector3::new(3.0, 2.0, -1.0), epsilon = 1.0e-6);
    /// ```
    #[inline]
    pub fn transform_vector(&self, v: &Vector3<N>) -> Vector3<N> {
        self * v
    }

    /// Rotate a point by the inverse of this unit quaternion. This may be
    /// cheaper than inverting the unit quaternion and transforming the
    /// point.
    ///
    /// # Example
    ///
    /// ```
    /// # #[macro_use] extern crate approx;
    /// # use std::f32;
    /// # use nalgebra::{UnitQuaternion, Vector3, Point3};
    /// let rot = UnitQuaternion::from_axis_angle(&Vector3::y_axis(), f32::consts::FRAC_PI_2);
    /// let transformed_point = rot.inverse_transform_point(&Point3::new(1.0, 2.0, 3.0));
    ///
    /// assert_relative_eq!(transformed_point, Point3::new(-3.0, 2.0, 1.0), epsilon = 1.0e-6);
    /// ```
    #[inline]
    pub fn inverse_transform_point(&self, pt: &Point3<N>) -> Point3<N> {
        // FIXME: would it be useful performancewise not to call inverse explicitly (i-e. implement
        // the inverse transformation explicitly here) ?
        self.inverse() * pt
    }

    /// Rotate a vector by the inverse of this unit quaternion. This may be
    /// cheaper than inverting the unit quaternion and transforming the
    /// vector.
    ///
    /// # Example
    ///
    /// ```
    /// # #[macro_use] extern crate approx;
    /// # use std::f32;
    /// # use nalgebra::{UnitQuaternion, Vector3};
    /// let rot = UnitQuaternion::from_axis_angle(&Vector3::y_axis(), f32::consts::FRAC_PI_2);
    /// let transformed_vector = rot.inverse_transform_vector(&Vector3::new(1.0, 2.0, 3.0));
    ///
    /// assert_relative_eq!(transformed_vector, Vector3::new(-3.0, 2.0, 1.0), epsilon = 1.0e-6);
    /// ```
    #[inline]
    pub fn inverse_transform_vector(&self, v: &Vector3<N>) -> Vector3<N> {
        self.inverse() * v
    }
}

impl<N: RealField + fmt::Display> fmt::Display for UnitQuaternion<N> {
    fn fmt(&self, f: &mut fmt::Formatter) -> fmt::Result {
        if let Some(axis) = self.axis() {
            let axis = axis.into_inner();
            write!(
                f,
                "UnitQuaternion angle: {} − axis: ({}, {}, {})",
                self.angle(),
                axis[0],
                axis[1],
                axis[2]
            )
        } else {
            write!(
                f,
                "UnitQuaternion angle: {} − axis: (undefined)",
                self.angle()
            )
        }
    }
}

impl<N: RealField + AbsDiffEq<Epsilon = N>> AbsDiffEq for UnitQuaternion<N> {
    type Epsilon = N;

    #[inline]
    fn default_epsilon() -> Self::Epsilon {
        N::default_epsilon()
    }

    #[inline]
    fn abs_diff_eq(&self, other: &Self, epsilon: Self::Epsilon) -> bool {
        self.as_ref().abs_diff_eq(other.as_ref(), epsilon)
    }
}

impl<N: RealField + RelativeEq<Epsilon = N>> RelativeEq for UnitQuaternion<N> {
    #[inline]
    fn default_max_relative() -> Self::Epsilon {
        N::default_max_relative()
    }

    #[inline]
    fn relative_eq(
        &self,
        other: &Self,
        epsilon: Self::Epsilon,
        max_relative: Self::Epsilon,
    ) -> bool
    {
        self.as_ref()
            .relative_eq(other.as_ref(), epsilon, max_relative)
    }
}

impl<N: RealField + UlpsEq<Epsilon = N>> UlpsEq for UnitQuaternion<N> {
    #[inline]
    fn default_max_ulps() -> u32 {
        N::default_max_ulps()
    }

    #[inline]
    fn ulps_eq(&self, other: &Self, epsilon: Self::Epsilon, max_ulps: u32) -> bool {
        self.as_ref().ulps_eq(other.as_ref(), epsilon, max_ulps)
    }
}<|MERGE_RESOLUTION|>--- conflicted
+++ resolved
@@ -945,17 +945,7 @@
     #[inline]
     pub fn angle(&self) -> N {
         let w = self.quaternion().scalar().abs();
-<<<<<<< HEAD
-
-        // Handle inaccuracies that make break `.acos`.
-        if w >= N::one() {
-            N::zero()
-        } else {
-            w.acos() * crate::convert(2.0f64)
-        }
-=======
-	self.quaternion().imag().norm().atan2(w) * ::convert(2.0f64)
->>>>>>> 74aefd9c
+	    self.quaternion().imag().norm().atan2(w) * crate::convert(2.0f64)
     }
 
     /// The underlying quaternion.
